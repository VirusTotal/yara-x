[workspace.package]
version = "1.8.1"
authors = ["Victor M. Alvarez <vmalvarez@virustotal.com>"]
edition = "2021"
homepage = "https://virustotal.github.io/yara-x"
repository = "https://github.com/VirusTotal/yara-x"
readme = "README.md"
license = "BSD-3-Clause"
keywords = ["pattern-matching", "cybersecurity", "forensics", "malware", "yara"]

# When updating rust-version also update MSRV in:
#   .github/workflows/tests.yaml
#   .github/workflows/code_health.yaml
#
<<<<<<< HEAD
rust-version = "1.88.0"
=======
rust-version = "1.87.0"
>>>>>>> 3dbe014e

[workspace]
members = [
    "lib",
    "capi",
    "cli",
    "fmt",
    "macros",
    "parser",
    "proto",
    "proto-json",
    "proto-yaml",
    "py",
]
resolver = "2"


[workspace.dependencies]
aho-corasick = "1.1.3"
annotate-snippets = "0.12.4"
anyhow = "1.0.100"
array-bytes = "9.3.0"
ascii_tree = "0.1.1"
base64 = "0.22.1"
bincode = "2.0.1"
bitflags = "2.9.4"
bitvec = "1.0.1"
bstr = "1.12.0"
cbindgen = "0.29.0"
chrono = "0.4.42"
clap = "4.5.48"
clap_complete = "4.5.58"
const-oid = "0.9.6"
crc32fast = "1.5.0"
der-parser = "10.0.0"
digest = "0.10.7"
dsa = "0.6.3"
ecdsa = "0.16.9"
enable-ansi-support = "0.3.1"
env_logger = "0.11.8"
figment = "0.10.19"
globwalk = "0.9.1"
goldenfile = "1.8.0"
home = "0.5.11"
ihex = "3.0.0"
indexmap = "2.11.4"
intaglio = "1.10.0"
ipnet = "2.11.0"
itertools = "0.14.0"
linkme = "0.3.35"
log = "0.4.28"
magic = "0.16.7"
md2 = "0.10.2"
md-5 = "0.10.6"
memmap2 = "0.9.8"
memchr = "2.7.6"
memx = "0.2.0"
nom = "8.0.0"
num-traits = "0.2.19"
num-derive = "0.4.2"
p256 = "0.13.2"
p384 = "0.13.1"
predicates = "3.1.3"
pretty_assertions = "1.4.1"
protobuf = "3.7.2"
protobuf-codegen = "3.7.2"
protobuf-parse = "3.7.2"
psl = "2.1.147"
quanta = "0.12.6"
rayon = "1.11.0"
regex = "1.11.3"
regex-syntax = "0.8.6"
regex-automata = "0.4.11"
roxmltree = "0.21.0"
rsa = "0.9.8"
rustc-hash = "2.1.1"
serde = "1.0.228"
serde_json = "1.0.145"
sha1 = "0.10.6"
sha2 = "0.10.6"
smallvec = "1.14.0"
strum = "0.27.2"
strum_macros = "0.27.2"
thiserror = "2.0.17"
# Using tlsh-fixed instead of tlsh because tlsh-fixed includes a fix for this
# issue: https://github.com/1crcbl/tlsh-rs/issues/2.
tlsh-fixed = "0.1.1"
uuid = "1.18.1"
walrus = "0.23.3"
wasmtime = { version = "37.0.1", default-features = false }
x509-parser = "0.18.0"
yansi = "1.0.1"
<<<<<<< HEAD
yara-x = { path = "lib", version = "1.7.1" }
yara-x-fmt = { path = "fmt", version = "1.7.1" }
yara-x-macros = { path = "macros", version = "1.7.1" }
yara-x-parser = { path = "parser", version = "1.7.1" }
yara-x-proto = { path = "proto", version = "1.7.1" }
yara-x-proto-yaml = { path = "proto-yaml", version = "1.7.1" }
yara-x-proto-json = { path = "proto-json", version = "1.7.1" }
=======
yara-x = { path = "lib", version = "1.8.1" }
yara-x-fmt = { path = "fmt", version = "1.8.1" }
yara-x-macros = { path = "macros", version ="1.8.1" }
yara-x-parser = { path = "parser", version = "1.8.1" }
yara-x-proto = { path = "proto", version = "1.8.1" }
yara-x-proto-yaml = { path = "proto-yaml", version = "1.8.1" }
yara-x-proto-json = { path = "proto-json", version = "1.8.1" }
>>>>>>> 3dbe014e
zip = "5.1.1"
simd-adler32 = "0.3.7"
simd_cesu8 = "1"

# Special profile that builds a release binary with link-time optimization.
# Compiling with this profile takes a while, but the resulting binary is
# smaller and better optimized. For building with this profile use:
#
# cargo build --profile release-lto
[profile.release-lto]
inherits = "release"
lto = true
codegen-units = 1

# Enable optimizations even for debug releases of yara-x-parser. This is necessary
# because the `logos` lexer produces recursive functions and rely on the rustc's
# tail-recursion elimination. In debug releases these optimizations are disabled
# and the produced code is actually recursive, which produces stack overflows
# with very large inputs.
# See: https://github.com/VirusTotal/yara-x/issues/441
[profile.dev.package.yara-x-parser]
opt-level = 1<|MERGE_RESOLUTION|>--- conflicted
+++ resolved
@@ -12,11 +12,7 @@
 #   .github/workflows/tests.yaml
 #   .github/workflows/code_health.yaml
 #
-<<<<<<< HEAD
 rust-version = "1.88.0"
-=======
-rust-version = "1.87.0"
->>>>>>> 3dbe014e
 
 [workspace]
 members = [
@@ -109,15 +105,6 @@
 wasmtime = { version = "37.0.1", default-features = false }
 x509-parser = "0.18.0"
 yansi = "1.0.1"
-<<<<<<< HEAD
-yara-x = { path = "lib", version = "1.7.1" }
-yara-x-fmt = { path = "fmt", version = "1.7.1" }
-yara-x-macros = { path = "macros", version = "1.7.1" }
-yara-x-parser = { path = "parser", version = "1.7.1" }
-yara-x-proto = { path = "proto", version = "1.7.1" }
-yara-x-proto-yaml = { path = "proto-yaml", version = "1.7.1" }
-yara-x-proto-json = { path = "proto-json", version = "1.7.1" }
-=======
 yara-x = { path = "lib", version = "1.8.1" }
 yara-x-fmt = { path = "fmt", version = "1.8.1" }
 yara-x-macros = { path = "macros", version ="1.8.1" }
@@ -125,7 +112,6 @@
 yara-x-proto = { path = "proto", version = "1.8.1" }
 yara-x-proto-yaml = { path = "proto-yaml", version = "1.8.1" }
 yara-x-proto-json = { path = "proto-json", version = "1.8.1" }
->>>>>>> 3dbe014e
 zip = "5.1.1"
 simd-adler32 = "0.3.7"
 simd_cesu8 = "1"
