--- conflicted
+++ resolved
@@ -62,15 +62,9 @@
 intaglio = "1.10.0"
 ipnet = "2.11.0"
 itertools = "0.14.0"
-<<<<<<< HEAD
-linkme = "0.3.33"
-log = "0.4.27"
-magic = { git = "https://github.com/plusvic/rust-magic.git" }
-=======
 linkme = "0.3.35"
 log = "0.4.28"
 magic = "0.16.7"
->>>>>>> c2a09cc6
 md2 = "0.10.2"
 md-5 = "0.10.6"
 memmap2 = "0.9.8"
