[workspace.package]
version = "0.8.0"
authors = ["Victor M. Alvarez <vmalvarez@virustotal.com>"]
edition = "2021"
homepage = "https://virustotal.github.io/yara-x"
repository = "https://github.com/VirusTotal/yara-x"
readme = "README.md"
license = "BSD-3-Clause"
keywords = ["pattern-matching", "cybersecurity", "forensics", "malware", "yara"]

# When updating rust-version also update MSRV in:
#   .github/workflows/tests.yaml
#   .github/workflows/code_health.yaml
#
rust-version = "1.76.0"

[workspace]
members = [
    "lib",
    "capi",
    "cli",
    "fmt",
    "macros",
    "parser",
    "proto",
    "proto-yaml",
    "py",
]
resolver = "2"


[workspace.dependencies]
aho-corasick = "1.1.3"
annotate-snippets = "0.11.4"
anyhow = "1.0.86"
array-bytes = "6.2.3"
ascii_tree = "0.1.1"
base64 = "0.22.1"
bincode = "1.3.3"
bitmask = "0.5.0"
bitvec = "1.0.1"
bstr = "1.9.1"
cbindgen = "0.27.0"
chrono = "0.4.38"
clap = "4.5.11"
clap_complete = "4.5.11"
const-oid = "0.9.6"
crc32fast = "1.4.2"
der-parser = "9.0.0"
digest = "0.10.7"
dsa = "0.6.3"
ecdsa = "0.16.9"
enable-ansi-support = "0.2.1"
env_logger = "0.11.3"
fmmap = "0.3.3"
globwalk = "0.9.1"
goldenfile = "1.6.1"
ihex = "3.0.0"
indenter = "0.3.3"
indexmap = "2.2.6"
intaglio = "1.9.1"
itertools = "0.13.0"
lazy_static = "1.4.0"
line-span = "0.1.5"
linkme = "0.3.27"
log = "0.4.22"
magic = "0.16.2"
md2 = "0.10.2"
md-5 = "0.10.6"
memchr = "2.7.4"
memx = "0.1.32"
nom = "7.1.3"
num-traits = "0.2.19"
num-derive = "0.4.2"
p256 = "0.13.2"
p384 = "0.13.0"
pretty_assertions = "1.4.0"
<<<<<<< HEAD
# protobuf = "3.5.0"
# protobuf-codegen = "3.5.0"
# protobuf-json-mapping = "3.5.0"
# protobuf-parse = "3.5.0"
# protobuf-support = "3.5.0"
protobuf = { git = "https://github.com/plusvic/rust-protobuf", rev = "53091cb35870e8fea17971326b7d1f84e2d832a2" }
protobuf-codegen = { git = "https://github.com/plusvic/rust-protobuf", rev = "53091cb35870e8fea17971326b7d1f84e2d832a2" }
protobuf-json-mapping = { git = "https://github.com/plusvic/rust-protobuf", rev = "53091cb35870e8fea17971326b7d1f84e2d832a2" }
protobuf-parse = { git = "https://github.com/plusvic/rust-protobuf", rev = "53091cb35870e8fea17971326b7d1f84e2d832a2" }
protobuf-support = { git = "https://github.com/plusvic/rust-protobuf", rev = "53091cb35870e8fea17971326b7d1f84e2d832a2" }
=======
protobuf = "3.5.1"
protobuf-codegen = "3.5.1"
protobuf-json-mapping = "3.5.1"
protobuf-parse = "3.5.1"
protobuf-support = "3.5.1"
>>>>>>> a1eb473b
rayon = "1.10.0"
regex-syntax = "0.8.4"
regex-automata = "0.4.7"
roxmltree = "0.20.0"
rsa = "0.9.6"
rustc-hash = "2.0.0"
serde = "1.0"
serde_json = "1.0"
sha1 = "0.10.6"
sha2 = "0.10.8"
smallvec = "1.13.2"
thiserror = "1.0.61"
# Using tlsh-fixed instead of tlsh because tlsh-fixed includes a fix for this
# issue: https://github.com/1crcbl/tlsh-rs/issues/2.
tlsh-fixed = "0.1.1"
uuid = "1.4.1"
walrus = "0.21.1"
wasmtime = { version = "22.0.0", default-features = false }
x509-parser = "0.16.0"
yaml-rust = "0.4.5"
yansi = "1.0.1"
yara-x = { path = "lib" }
yara-x-fmt = { path = "fmt", version = "0.8.0" }
yara-x-macros = { path = "macros", version = "0.8.0" }
yara-x-parser = { path = "parser", version = "0.8.0" }
yara-x-proto = { path = "proto", version = "0.8.0" }
yara-x-proto-yaml = { path = "proto-yaml", version = "0.8.0" }
zip = "2.1.1"

# Special profile that builds a release binary with link-time optimization.
# Compiling with this profile takes a while, but the resulting binary is
# smaller and better optimized. For building with this profile use:
#
# cargo build --profile release-lto
[profile.release-lto]
inherits = "release"
lto = true
codegen-units = 1<|MERGE_RESOLUTION|>--- conflicted
+++ resolved
@@ -75,7 +75,6 @@
 p256 = "0.13.2"
 p384 = "0.13.0"
 pretty_assertions = "1.4.0"
-<<<<<<< HEAD
 # protobuf = "3.5.0"
 # protobuf-codegen = "3.5.0"
 # protobuf-json-mapping = "3.5.0"
@@ -86,13 +85,6 @@
 protobuf-json-mapping = { git = "https://github.com/plusvic/rust-protobuf", rev = "53091cb35870e8fea17971326b7d1f84e2d832a2" }
 protobuf-parse = { git = "https://github.com/plusvic/rust-protobuf", rev = "53091cb35870e8fea17971326b7d1f84e2d832a2" }
 protobuf-support = { git = "https://github.com/plusvic/rust-protobuf", rev = "53091cb35870e8fea17971326b7d1f84e2d832a2" }
-=======
-protobuf = "3.5.1"
-protobuf-codegen = "3.5.1"
-protobuf-json-mapping = "3.5.1"
-protobuf-parse = "3.5.1"
-protobuf-support = "3.5.1"
->>>>>>> a1eb473b
 rayon = "1.10.0"
 regex-syntax = "0.8.4"
 regex-automata = "0.4.7"
