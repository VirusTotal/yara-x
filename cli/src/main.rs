mod commands;
mod config;
mod help;
mod walk;

<<<<<<< HEAD
use crate::config::{load_config_from_str, Config};
=======
#[cfg(test)]
mod tests;

use config::{load_config_from_file, Config};
>>>>>>> c352f24b
use crossterm::tty::IsTty;
use std::path::PathBuf;
use std::{fs, io, panic, process};
use yansi::Color::Red;
use yansi::Paint;

use crate::commands::cli;

const APP_HELP_TEMPLATE: &str = r#"YARA-X {version}, the pattern matching swiss army knife.

{author-with-newline}
{before-help}{usage-heading}
  {usage}

{all-args}{after-help}
"#;

const EXIT_ERROR: i32 = 1;
const CONFIG_FILE: &str = ".yara-x.toml";

fn main() -> anyhow::Result<()> {
    // Enable support for ANSI escape codes in Windows. In other platforms
    // this is a no-op.
    if let Err(err) = enable_ansi_support::enable_ansi_support() {
        println!("could not enable ANSI support: {}", err)
    }

    #[cfg(feature = "logging")]
    env_logger::init();

    // If stdout is not a tty (for example, because it was redirected to a
    // file) turn off colors. This way you can redirect the output to a file
    // without ANSI escape codes messing up the file content.
    if !io::stdout().is_tty() {
        yansi::disable();
    }

    // Set our custom panic hook that kills the process when some panic
    // occurs in a thread. By default, when a thread panics the main thread
    // and all other threads keep running. We don't want that, we want the
    // process exiting as soon as any of the threads panics.
    let orig_hook = panic::take_hook();
    panic::set_hook(Box::new(move |panic_info| {
        // invoke the default handler and exit the process
        orig_hook(panic_info);
        process::exit(EXIT_ERROR);
    }));

    let args = cli().get_matches_from(wild::args());
    let config_file = args.get_one::<PathBuf>("config");

    let config: Config = if config_file.is_some() {
        let config_path = config_file.unwrap();
        let config_contents = fs::read_to_string(config_path)?;
        load_config_from_str(config_contents.as_str()).map_err(|e| {
            figment::Error::from(format!(
                "Unable to parse {}: {}",
                config_path.to_string_lossy(),
                e.to_string(),
            ))
        })?
    } else {
        match home::home_dir() {
            Some(home_path) if !home_path.as_os_str().is_empty() => {
                let config_path = home_path.join(crate::CONFIG_FILE);
                let config_contents = match fs::read_to_string(&config_path) {
                    // If the default file doesn't exist, just use an empty
                    // string.
                    Err(e) if e.kind() == io::ErrorKind::NotFound => {
                        "".to_string()
                    }
                    r => r?,
                };
                load_config_from_str(config_contents.as_str()).map_err(
                    |e| {
                        figment::Error::from(format!(
                            "Unable to parse {}: {}",
                            config_path.to_string_lossy(),
                            e.to_string(),
                        ))
                    },
                )?
            }
            _ => {
                println!("could not find home directory");
                Config::default()
            }
        }
    };

    let result = match args.subcommand() {
        #[cfg(feature = "debug-cmd")]
        Some(("debug", args)) => commands::exec_debug(args),
        Some(("check", args)) => commands::exec_check(args, config.check),
        Some(("fix", args)) => commands::exec_fix(args),
        Some(("fmt", args)) => commands::exec_fmt(args, config.fmt),
        Some(("scan", args)) => commands::exec_scan(args),
        Some(("dump", args)) => commands::exec_dump(args),
        Some(("compile", args)) => commands::exec_compile(args),
        Some(("completion", args)) => commands::exec_completion(args),
        _ => unreachable!(),
    };

    if let Err(err) = result {
        if let Some(source) = err.source() {
            eprintln!("{} {}: {}", "error:".paint(Red).bold(), err, source);
        } else {
            eprintln!("{} {}", "error:".paint(Red).bold(), err);
        }
        process::exit(EXIT_ERROR);
    }

    Ok(())
}<|MERGE_RESOLUTION|>--- conflicted
+++ resolved
@@ -3,14 +3,10 @@
 mod help;
 mod walk;
 
-<<<<<<< HEAD
-use crate::config::{load_config_from_str, Config};
-=======
 #[cfg(test)]
 mod tests;
 
 use config::{load_config_from_file, Config};
->>>>>>> c352f24b
 use crossterm::tty::IsTty;
 use std::path::PathBuf;
 use std::{fs, io, panic, process};
