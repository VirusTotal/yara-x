use std::borrow::Cow;
use std::cmp::min;
use std::fs::File;
use std::path::{Path, PathBuf};
use std::sync::atomic::{AtomicUsize, Ordering};
use std::sync::Mutex;
use std::time::{Duration, Instant};

use anyhow::{bail, Context, Error};
use clap::{arg, value_parser, ArgAction, ArgMatches, Command, ValueEnum};
use crossbeam::channel::Sender;
use itertools::Itertools;
use superconsole::style::Stylize;
use superconsole::{Component, Line, Lines, Span};
use yansi::Color::{Cyan, Red, Yellow};
use yansi::Paint;
use yara_x::errors::ScanError;
use yara_x::{MetaValue, Rule, Rules, ScanOptions, ScanResults, Scanner};

use crate::commands::{
    compile_rules, external_var_parser, truncate_with_ellipsis,
};
use crate::walk::Message;
use crate::{help, walk};

use super::meta_file_value_parser;

#[derive(Clone, ValueEnum)]
enum OutputFormats {
    /// Default output format.
    Text,
    /// Newline delimited JSON (i.e: one JSON object per line).
    Ndjson,
}

const STRINGS_LIMIT: usize = 120;

#[rustfmt::skip]
pub fn scan() -> Command {
    super::command("scan")
        .about("Scan a file or directory")
        .long_about(help::SCAN_LONG_HELP)
        .arg(
            arg!(<RULES_PATH>)
                .help("Path to a YARA source file or directory")
                .value_parser(value_parser!(PathBuf))
                .action(ArgAction::Append)
        )
        .arg(
            arg!(<TARGET_PATH>)
                .help("Path to the file or directory that will be scanned")
                .value_parser(value_parser!(PathBuf))
        )
        // Keep options sorted alphabetically by their long name.
        // For instance, --bar goes before --foo.
        .arg(
            arg!(-C --"compiled-rules")
                .help("Indicate that RULES_PATH is a file with compiled rules")
                .long_help(help::COMPILED_RULES_LONG_HELP)
        )
        .arg(
            arg!(-c --"count")
                .help("Print only the number of matches per file")
        )
        .arg(
            arg!(-d --"define")
                .help("Define external variable")
                .long_help(help::DEFINE_LONG_HELP)
                .value_name("VAR=VALUE")
                .value_parser(external_var_parser)
                .action(ArgAction::Append)
        )
        .arg(
            arg!(--"disable-console-logs")
                .help("Disable printing console log messages")
        )
        .arg(
            arg!(-w --"disable-warnings" [WARNING_ID])
                .help("Disable warnings")
                .long_help(help::DISABLE_WARNINGS_LONG_HELP)
                .default_missing_value("all")
                .num_args(0..)
                .require_equals(true)
                .value_delimiter(',')
                .action(ArgAction::Append)
        )
        .arg(
            arg!(--"ignore-module" <MODULE>)
                .help("Ignore rules that use the specified module")
                .long_help(help::IGNORE_MODULE_LONG_HELP)
                .action(ArgAction::Append)
        )
        .arg(
            arg!(-n --"negate")
                .help("Print non-satisfied rules only")
        )
        .arg(
            arg!(-o --"output-format" <FORMAT>)
                .help("Output format for results")
                .long_help(help::OUTPUT_FORMAT_LONG_HELP)
                .value_parser(value_parser!(OutputFormats))
        )
        .arg(
            arg!(--"path-as-namespace")
                .help("Use file path as rule namespace")
        )
        .arg(
            arg!(-m --"print-meta")
                .help("Print rule metadata")
        )
        .arg(
            arg!(-e --"print-namespace")
                .help("Print rule namespace")
        )
        .arg(
            arg!(-s --"print-strings")
                .help("Print matching patterns, limited to the first 120 bytes")
        )
        .arg(
            arg!(--"print-strings-limit" <N>)
                .help("Print matching patterns, limited to the first N bytes")
                .value_parser(value_parser!(usize))
        )
        .arg(
            arg!(-g --"print-tags")
                .help("Print rule tags")
        )
        .arg(
            arg!(--"relaxed-re-syntax")
                .help("Use a more relaxed syntax check while parsing regular expressions")
        )
        .arg(
            arg!(--"scan-list")
                .help("Indicate that TARGET_PATH is a file containing the paths to be scanned")
                .long_help(help::SCAN_LIST_LONG_HELP)
        )
        .arg(
            arg!(-z --"skip-larger" <FILE_SIZE>)
                .help("Skip files larger than the given size")
                .value_parser(value_parser!(u64))
        )
        .arg(
            arg!(-t --"tag" <TAG>)
                .help("Print only rules tagged as TAG")
                .value_parser(value_parser!(String))
        )
        .arg(
            arg!(-p --"threads" <NUM_THREADS>)
                .help("Use the given number of threads")
                .long_help(help::THREADS_LONG_HELP)
                .value_parser(value_parser!(u8).range(1..))
        )
        .arg(
            arg!(-a --"timeout" <SECONDS>)
                .help("Abort scanning after the given number of seconds")
                .value_parser(value_parser!(u64).range(1..))
        )
<<<<<<< HEAD
        .arg(
            arg!(--"relaxed-re-syntax")
                .help("Use a more relaxed syntax check while parsing regular expressions")
        )
        .arg(
            arg!(-w --"disable-warnings" [WARNING_ID])
                .help("Disable warnings")
                .long_help(help::DISABLE_WARNINGS_LONG_HELP)
                .default_missing_value("all")
                .num_args(0..)
                .require_equals(true)
                .value_delimiter(',')
                .action(ArgAction::Append)
        )
        .arg(
            arg!(-d --"define")
                .help("Define external variable")
                .long_help(help::DEFINE_LONG_HELP)
                .required(false)
                .value_name("VAR=VALUE")
                .value_parser(external_var_parser)
                .action(ArgAction::Append)
        )
        .arg(
            arg!(-x --"module-data")
                .help("Pass FILE's content as extra data to MODULE")
                .long_help(help::MODULE_DATA_LONG_HELP)
                .required(false)
                .value_name("MODULE=FILE")
                .value_parser(value_parser!(PathBuf))
                .value_parser(meta_file_value_parser)
                .action(ArgAction::Append)
        )
=======
>>>>>>> 5b606130
}

pub fn exec_scan(args: &ArgMatches) -> anyhow::Result<()> {
    let mut rules_path = args.get_many::<PathBuf>("RULES_PATH").unwrap();
    let target_path = args.get_one::<PathBuf>("TARGET_PATH").unwrap();
    let compiled_rules = args.get_flag("compiled-rules");
    let num_threads = args.get_one::<u8>("threads");
    let skip_larger = args.get_one::<u64>("skip-larger");
    let disable_console_logs = args.get_flag("disable-console-logs");
    let scan_list = args.get_flag("scan-list");

    let timeout =
        args.get_one::<u64>("timeout").map(|t| Duration::from_secs(*t));

    let mut external_vars: Option<Vec<(String, serde_json::Value)>> = args
        .get_many::<(String, serde_json::Value)>("define")
        .map(|var| var.cloned().collect());

    let metadata = args
        .get_many::<(String, PathBuf)>("module-data")
        .into_iter()
        .flatten()
        // collect to eagerly call the parser on each element
        .collect::<Vec<_>>();

    let rules = if compiled_rules {
        if rules_path.len() > 1 {
            bail!(
                "can't use '{}' with more than one RULES_PATH",
                Paint::bold("--compiled-rules")
            );
        }

        if args.get_flag("relaxed-re-syntax") {
            bail!(
                "can't use '{}' together with '{}'",
                Paint::bold("--relaxed-re-syntax"),
                Paint::bold("--compiled-rules")
            );
        }

        let rules_path = rules_path.next().unwrap();

        let file = File::open(rules_path)
            .with_context(|| format!("can not open {:?}", &rules_path))?;

        let rules = Rules::deserialize_from(file)?;

        // If the user is defining external variables, make sure that these
        // variables are valid. A scanner is created only with the purpose
        // of validating the variables.
        if let Some(ref vars) = external_vars {
            let mut scanner = Scanner::new(&rules);
            for (ident, value) in vars {
                scanner.set_global(ident.as_str(), value)?;
            }
        }

        rules
    } else {
        // With `take()` we pass the external variables to `compile_rules`,
        // while leaving a `None` in `external_vars`. This way external
        // variables are not set again in the scanner.
        compile_rules(rules_path, external_vars.take(), args)?
    };

    let rules_ref = &rules;

    let mut w = if scan_list {
        walk::ParWalker::file_list(target_path)
    } else {
        walk::ParWalker::path(target_path)
    };

    if let Some(num_threads) = num_threads {
        w.num_threads(*num_threads);
    }

    if let Some(max_file_size) = skip_larger {
        w.metadata_filter(|metadata| metadata.len() <= *max_file_size);
    }

    let start_time = Instant::now();
    let state = ScanState::new(start_time);

    let all_metadata = {
        let mut all_metadata = Vec::new();
        for (module_full_name, metadata_path) in metadata {
            let meta = std::fs::read(Path::new(metadata_path))?;

            all_metadata.push((module_full_name.to_string(), meta));
        }
        all_metadata
    };

    w.walk(
        state,
        // Initialization
        |_, output| {
            let mut scanner = Scanner::new(rules_ref);

            if !disable_console_logs {
                let output = output.clone();
                scanner.console_log(move |msg| {
                    output
                        .send(Message::Error(format!("{}", msg.paint(Yellow))))
                        .unwrap();
                });
            }

            if let Some(ref vars) = external_vars {
                for (ident, value) in vars {
                    // It's ok to use `unwrap()`, this can not fail because
                    // we already verified that external variables are correct.
                    scanner.set_global(ident.as_str(), value).unwrap();
                }
            }

            scanner
        },
        // File handler. Called for every file found while walking the path.
        |state, output, file_path, scanner| {
            let elapsed_time = Instant::elapsed(&start_time);

            if let Some(timeout) = timeout {
                // Discount the already elapsed time from the timeout passed to
                // the scanner.
                if let Some(timeout) = timeout.checked_sub(elapsed_time) {
                    scanner.set_timeout(timeout);
                } else {
                    return Err(Error::from(ScanError::Timeout));
                }
            }

            let now = Instant::now();

            state
                .files_in_progress
                .lock()
                .unwrap()
                .push((file_path.clone(), now));

            let scan_options = all_metadata.iter().fold(
                ScanOptions::new(),
                |acc, (module_name, meta)| {
                    acc.set_module_metadata(module_name, meta)
                },
            );

            let scan_results = scanner
                .scan_file_with_options(file_path.as_path(), scan_options)
                .with_context(|| format!("scanning {:?}", &file_path));

            state
                .files_in_progress
                .lock()
                .unwrap()
                .retain(|(p, _)| !file_path.eq(p));

            let scan_results = scan_results?;
            let matched_count =
                process_scan_results(args, &file_path, &scan_results, output);

            state.num_scanned_files.fetch_add(1, Ordering::Relaxed);
            if matched_count > 0 {
                state.num_matching_files.fetch_add(1, Ordering::Relaxed);
            }

            Ok(())
        },
        // Error handler
        |err, output| {
            let error = err.to_string();
            let root_cause = err.root_cause().to_string();
            let msg = if error != root_cause {
                format!(
                    "{} {}: {}",
                    "error: ".paint(Red).bold(),
                    error,
                    root_cause,
                )
            } else {
                format!("{}: {}", "error: ".paint(Red).bold(), error)
            };

            let _ = output.send(Message::Error(msg));

            // In case of timeout walk is aborted.
            if let Ok(scan_err) = err.downcast::<ScanError>() {
                if matches!(scan_err, ScanError::Timeout) {
                    return Err(scan_err.into());
                }
            }

            Ok(())
        },
    )
    .unwrap();

    Ok(())
}

fn print_rules_as_json(
    args: &ArgMatches,
    file_path: &Path,
    rules: &mut dyn Iterator<Item = Rule>,
    output: &Sender<Message>,
) {
    let print_namespace = args.get_flag("print-namespace");
    let only_tag = args.get_one::<String>("tag");
    let print_tags = args.get_flag("print-tags");
    let print_meta = args.get_flag("print-meta");
    let print_strings = args.get_flag("print-strings");
    let print_strings_limit = args.get_one::<usize>("print-strings-limit");

    // One JSON object per file, with a "rules" key that contains a list of
    // matched rules.
    let mut json = serde_json::json!({"path": file_path.to_str().unwrap()});
    let mut json_rules: Vec<serde_json::Value> = Vec::new();

    // Clippy insists on replacing the `while let` statement with
    // `for matching_rule in rules.by_ref()`, but that fails with
    // `the `by_ref` method cannot be invoked on a trait object`
    #[allow(clippy::while_let_on_iterator)]
    while let Some(matching_rule) = rules.next() {
        if only_tag.is_some()
            && !matching_rule
                .tags()
                .any(|t| t.identifier() == only_tag.unwrap())
        {
            return;
        }

        let mut json_rule = if print_namespace {
            serde_json::json!({
                "namespace": matching_rule.namespace(),
                "identifier": matching_rule.identifier()
            })
        } else {
            serde_json::json!({
                "identifier": matching_rule.identifier()
            })
        };

        if print_meta {
            json_rule["meta"] = matching_rule.metadata().into_json();
        }

        if print_tags {
            let tags: Vec<&str> =
                matching_rule.tags().map(|t| t.identifier()).collect();
            json_rule["tags"] = serde_json::json!(tags);
        }

        if print_strings || print_strings_limit.is_some() {
            let limit = print_strings_limit.unwrap_or(&STRINGS_LIMIT);
            let mut match_vec: Vec<serde_json::Value> = Vec::new();
            for p in matching_rule.patterns() {
                for m in p.matches() {
                    let match_range = m.range();
                    let match_data = m.data();

                    let mut s = String::new();

                    for b in &match_data[..min(match_data.len(), *limit)] {
                        for c in b.escape_ascii() {
                            s.push_str(format!("{}", c as char).as_str());
                        }
                    }

                    if match_data.len() > *limit {
                        s.push_str(
                            format!(
                                " ... {} more bytes",
                                match_data.len().saturating_sub(*limit)
                            )
                            .as_str(),
                        );
                    }

                    let mut match_json = serde_json::json!({
                        "identifier": p.identifier(),
                        "start": match_range.start,
                        "length": match_range.len(),
                        "data": s.as_str()
                    });

                    if let Some(k) = m.xor_key() {
                        let mut p = String::with_capacity(s.len());
                        for b in &match_data[..min(match_data.len(), *limit)] {
                            for c in (b ^ k).escape_ascii() {
                                p.push_str(format!("{}", c as char).as_str());
                            }
                        }
                        match_json["xor_key"] = serde_json::json!(k);
                        match_json["plaintext"] = serde_json::json!(p);
                    }
                    match_vec.push(match_json);
                }
                json_rule["strings"] = serde_json::json!(match_vec);
            }
        }
        json_rules.push(json_rule);
    }

    json["rules"] = serde_json::json!(json_rules);

    output.send(Message::Info(format!("{}", json))).unwrap();
}

fn print_rules_as_text(
    args: &ArgMatches,
    file_path: &Path,
    rules: &mut dyn Iterator<Item = Rule>,
    output: &Sender<Message>,
) {
    let print_namespace = args.get_flag("print-namespace");
    let only_tag = args.get_one::<String>("tag");
    let print_tags = args.get_flag("print-tags");
    let print_meta = args.get_flag("print-meta");
    let print_strings = args.get_flag("print-strings");
    let print_strings_limit = args.get_one::<usize>("print-strings-limit");

    // Clippy insists on replacing the `while let` statement with
    // `for matching_rule in rules.by_ref()`, but that fails with
    // `the `by_ref` method cannot be invoked on a trait object`
    #[allow(clippy::while_let_on_iterator)]
    while let Some(matching_rule) = rules.next() {
        if only_tag.is_some()
            && !matching_rule
                .tags()
                .any(|t| t.identifier() == only_tag.unwrap())
        {
            return;
        }

        let mut line = if print_namespace {
            format!(
                "{}:{}",
                matching_rule.namespace().paint(Cyan).bold(),
                matching_rule.identifier().paint(Cyan).bold()
            )
        } else {
            format!("{}", matching_rule.identifier().paint(Cyan).bold())
        };

        let tags = matching_rule.tags();

        if print_tags && !tags.is_empty() {
            line.push_str(" [");
            for (pos, tag) in tags.with_position() {
                line.push_str(tag.identifier());
                if !matches!(pos, itertools::Position::Last) {
                    line.push(',');
                }
            }
            line.push(']');
        }

        let metadata = matching_rule.metadata();

        if print_meta && !metadata.is_empty() {
            line.push_str(" [");
            for (pos, (m, v)) in metadata.with_position() {
                match v {
                    MetaValue::Bool(v) => {
                        line.push_str(&format!("{}={}", m, v))
                    }
                    MetaValue::Integer(v) => {
                        line.push_str(&format!("{}={}", m, v))
                    }
                    MetaValue::Float(v) => {
                        line.push_str(&format!("{}={}", m, v))
                    }
                    MetaValue::String(v) => {
                        line.push_str(&format!("{}=\"{}\"", m, v))
                    }
                    MetaValue::Bytes(v) => line.push_str(&format!(
                        "{}=\"{}\"",
                        m,
                        v.escape_ascii()
                    )),
                };
                if !matches!(pos, itertools::Position::Last) {
                    line.push(',');
                }
            }
            line.push(']');
        }

        line.push(' ');
        line.push_str(&file_path.display().to_string());

        output.send(Message::Info(line)).unwrap();

        if print_strings || print_strings_limit.is_some() {
            let limit = print_strings_limit.unwrap_or(&STRINGS_LIMIT);
            for p in matching_rule.patterns() {
                for m in p.matches() {
                    let match_range = m.range();
                    let match_data = m.data();

                    let mut msg = format!(
                        "{:#x}:{}:{}",
                        match_range.start,
                        match_range.len(),
                        p.identifier(),
                    );

                    match m.xor_key() {
                        Some(k) => {
                            msg.push_str(format!(" xor({:#x},", k).as_str());
                            for b in
                                &match_data[..min(match_data.len(), *limit)]
                            {
                                for c in (b ^ k).escape_ascii() {
                                    msg.push_str(
                                        format!("{}", c as char).as_str(),
                                    );
                                }
                            }
                            msg.push_str("): ");
                        }
                        _ => {
                            msg.push_str(": ");
                        }
                    }

                    for b in &match_data[..min(match_data.len(), *limit)] {
                        for c in b.escape_ascii() {
                            msg.push_str(format!("{}", c as char).as_str());
                        }
                    }

                    if match_data.len() > *limit {
                        msg.push_str(
                            format!(
                                " ... {} more bytes",
                                match_data.len().saturating_sub(*limit)
                            )
                            .as_str(),
                        );
                    }

                    output.send(Message::Info(msg)).unwrap();
                }
            }
        }
    }
}

fn print_matching_rules(
    args: &ArgMatches,
    file_path: &Path,
    rules: &mut dyn Iterator<Item = Rule>,
    output: &Sender<Message>,
) {
    match args.get_one::<OutputFormats>("output-format") {
        Some(OutputFormats::Ndjson) => {
            print_rules_as_json(args, file_path, rules, output);
        }
        Some(OutputFormats::Text) | None => {
            print_rules_as_text(args, file_path, rules, output);
        }
    };
}

struct ScanState {
    start_time: Instant,
    num_scanned_files: AtomicUsize,
    num_matching_files: AtomicUsize,
    files_in_progress: Mutex<Vec<(PathBuf, Instant)>>,
}

impl ScanState {
    fn new(start_time: Instant) -> Self {
        Self {
            start_time,
            num_scanned_files: AtomicUsize::new(0),
            num_matching_files: AtomicUsize::new(0),
            files_in_progress: Mutex::new(Vec::new()),
        }
    }
}

// Process scan results and output matches, non-matches, or count of matches
// based upon command line arguments. Return the number of "matched" files so
// the state can be updated.
fn process_scan_results(
    args: &ArgMatches,
    file_path: &Path,
    scan_results: &ScanResults,
    output: &Sender<Message>,
) -> usize {
    let negate = args.get_flag("negate");
    let count = args.get_flag("count");

    if negate {
        let mut rules = scan_results.non_matching_rules();
        let match_count = rules.len();
        if count {
            print_match_count(args, file_path, &match_count, output);
        } else {
            print_matching_rules(args, file_path, &mut rules, output);
        }
        match_count
    } else {
        let mut rules = scan_results.matching_rules();
        let match_count = rules.len();
        if count {
            print_match_count(args, file_path, &match_count, output);
        } else {
            print_matching_rules(args, file_path, &mut rules, output);
        }
        match_count
    }
}

fn print_match_count(
    args: &ArgMatches,
    file_path: &Path,
    count: &usize,
    output: &Sender<Message>,
) {
    let line = match args.get_one::<OutputFormats>("output-format") {
        Some(OutputFormats::Ndjson) => {
            format!(
                "{}",
                serde_json::json!({"path": file_path.to_str().unwrap(), "count": count})
            )
        }
        Some(OutputFormats::Text) | None => {
            format!("{}: {}", &file_path.display().to_string(), count)
        }
    };
    output.send(Message::Info(line)).unwrap();
}

// superconsole will not print any string that contains Unicode characters that
// are spaces but are not the ASCII space character, so we replace them all.
// See https://github.com/VirusTotal/yara-x/pull/163 for discussion.
fn replace_whitespace(path: &Path) -> Cow<str> {
    let mut s = path.to_string_lossy();
    if s.chars().any(|c| c != ' ' && c.is_whitespace()) {
        let mut r = String::with_capacity(s.len());
        for c in s.chars() {
            if c.is_whitespace() {
                r.push(' ')
            } else {
                r.push(c)
            }
        }
        s = Cow::Owned(r);
    }
    s
}

impl Component for ScanState {
    fn draw_unchecked(
        &self,
        dimensions: superconsole::Dimensions,
        mode: superconsole::DrawMode,
    ) -> anyhow::Result<Lines> {
        let mut lines = Lines::new();

        lines.push(Line::from_iter([Span::new_unstyled(
            "─".repeat(dimensions.width),
        )?]));

        let scanned = format!(
            " {} file(s) scanned in {:.1}s. ",
            self.num_scanned_files.load(Ordering::Relaxed),
            self.start_time.elapsed().as_secs_f32()
        );

        let num_matching_files =
            self.num_matching_files.load(Ordering::Relaxed);

        let matched = format!("{} file(s) matched.", num_matching_files);

        lines.push(Line::from_iter([
            Span::new_unstyled(scanned)?,
            Span::new_styled(if num_matching_files > 0 {
                matched.red().bold()
            } else {
                matched.green().bold()
            })?,
        ]));

        if matches!(mode, superconsole::DrawMode::Normal) {
            lines.push(Line::from_iter([Span::new_unstyled(
                "╶".repeat(dimensions.width),
            )?]));

            for (file, start_time) in
                self.files_in_progress.lock().unwrap().iter()
            {
                let path = replace_whitespace(file);
                // The length of the elapsed is 7 characters.
                let spaces = " "
                    .repeat(dimensions.width.saturating_sub(path.len() + 7));
                let line = format!(
                    "{}{}{:6.1}s",
                    truncate_with_ellipsis(path, dimensions.width - 7),
                    spaces,
                    Instant::elapsed(start_time).as_secs_f32()
                );
                lines.push(Line::from_iter([Span::new_unstyled(line)?]))
            }
        }

        Ok(lines)
    }
}<|MERGE_RESOLUTION|>--- conflicted
+++ resolved
@@ -91,95 +91,6 @@
                 .action(ArgAction::Append)
         )
         .arg(
-            arg!(-n --"negate")
-                .help("Print non-satisfied rules only")
-        )
-        .arg(
-            arg!(-o --"output-format" <FORMAT>)
-                .help("Output format for results")
-                .long_help(help::OUTPUT_FORMAT_LONG_HELP)
-                .value_parser(value_parser!(OutputFormats))
-        )
-        .arg(
-            arg!(--"path-as-namespace")
-                .help("Use file path as rule namespace")
-        )
-        .arg(
-            arg!(-m --"print-meta")
-                .help("Print rule metadata")
-        )
-        .arg(
-            arg!(-e --"print-namespace")
-                .help("Print rule namespace")
-        )
-        .arg(
-            arg!(-s --"print-strings")
-                .help("Print matching patterns, limited to the first 120 bytes")
-        )
-        .arg(
-            arg!(--"print-strings-limit" <N>)
-                .help("Print matching patterns, limited to the first N bytes")
-                .value_parser(value_parser!(usize))
-        )
-        .arg(
-            arg!(-g --"print-tags")
-                .help("Print rule tags")
-        )
-        .arg(
-            arg!(--"relaxed-re-syntax")
-                .help("Use a more relaxed syntax check while parsing regular expressions")
-        )
-        .arg(
-            arg!(--"scan-list")
-                .help("Indicate that TARGET_PATH is a file containing the paths to be scanned")
-                .long_help(help::SCAN_LIST_LONG_HELP)
-        )
-        .arg(
-            arg!(-z --"skip-larger" <FILE_SIZE>)
-                .help("Skip files larger than the given size")
-                .value_parser(value_parser!(u64))
-        )
-        .arg(
-            arg!(-t --"tag" <TAG>)
-                .help("Print only rules tagged as TAG")
-                .value_parser(value_parser!(String))
-        )
-        .arg(
-            arg!(-p --"threads" <NUM_THREADS>)
-                .help("Use the given number of threads")
-                .long_help(help::THREADS_LONG_HELP)
-                .value_parser(value_parser!(u8).range(1..))
-        )
-        .arg(
-            arg!(-a --"timeout" <SECONDS>)
-                .help("Abort scanning after the given number of seconds")
-                .value_parser(value_parser!(u64).range(1..))
-        )
-<<<<<<< HEAD
-        .arg(
-            arg!(--"relaxed-re-syntax")
-                .help("Use a more relaxed syntax check while parsing regular expressions")
-        )
-        .arg(
-            arg!(-w --"disable-warnings" [WARNING_ID])
-                .help("Disable warnings")
-                .long_help(help::DISABLE_WARNINGS_LONG_HELP)
-                .default_missing_value("all")
-                .num_args(0..)
-                .require_equals(true)
-                .value_delimiter(',')
-                .action(ArgAction::Append)
-        )
-        .arg(
-            arg!(-d --"define")
-                .help("Define external variable")
-                .long_help(help::DEFINE_LONG_HELP)
-                .required(false)
-                .value_name("VAR=VALUE")
-                .value_parser(external_var_parser)
-                .action(ArgAction::Append)
-        )
-        .arg(
             arg!(-x --"module-data")
                 .help("Pass FILE's content as extra data to MODULE")
                 .long_help(help::MODULE_DATA_LONG_HELP)
@@ -189,8 +100,72 @@
                 .value_parser(meta_file_value_parser)
                 .action(ArgAction::Append)
         )
-=======
->>>>>>> 5b606130
+        .arg(
+            arg!(-n --"negate")
+                .help("Print non-satisfied rules only")
+        )
+        .arg(
+            arg!(-o --"output-format" <FORMAT>)
+                .help("Output format for results")
+                .long_help(help::OUTPUT_FORMAT_LONG_HELP)
+                .value_parser(value_parser!(OutputFormats))
+        )
+        .arg(
+            arg!(--"path-as-namespace")
+                .help("Use file path as rule namespace")
+        )
+        .arg(
+            arg!(-m --"print-meta")
+                .help("Print rule metadata")
+        )
+        .arg(
+            arg!(-e --"print-namespace")
+                .help("Print rule namespace")
+        )
+        .arg(
+            arg!(-s --"print-strings")
+                .help("Print matching patterns, limited to the first 120 bytes")
+        )
+        .arg(
+            arg!(--"print-strings-limit" <N>)
+                .help("Print matching patterns, limited to the first N bytes")
+                .value_parser(value_parser!(usize))
+        )
+        .arg(
+            arg!(-g --"print-tags")
+                .help("Print rule tags")
+        )
+        .arg(
+            arg!(--"relaxed-re-syntax")
+                .help("Use a more relaxed syntax check while parsing regular expressions")
+        )
+        .arg(
+            arg!(--"scan-list")
+                .help("Indicate that TARGET_PATH is a file containing the paths to be scanned")
+                .long_help(help::SCAN_LIST_LONG_HELP)
+        )
+        .arg(
+            arg!(-z --"skip-larger" <FILE_SIZE>)
+                .help("Skip files larger than the given size")
+                .value_parser(value_parser!(u64))
+        )
+        .arg(
+            arg!(-t --"tag" <TAG>)
+                .help("Print only rules tagged as TAG")
+                .value_parser(value_parser!(String))
+        )
+        .arg(
+            arg!(-p --"threads" <NUM_THREADS>)
+                .help("Use the given number of threads")
+                .long_help(help::THREADS_LONG_HELP)
+                .value_parser(value_parser!(u8).range(1..))
+        )
+        .arg(
+            arg!(-a --"timeout" <SECONDS>)
+                .help("Abort scanning after the given number of seconds")
+                .value_parser(value_parser!(u64).range(1..))
+        )
+
 }
 
 pub fn exec_scan(args: &ArgMatches) -> anyhow::Result<()> {
