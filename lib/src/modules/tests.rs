--- conflicted
+++ resolved
@@ -175,15 +175,8 @@
 fn test_invoke_modules() {
     let modules = invoke_all(&[]);
 
-<<<<<<< HEAD
-    assert!(modules.pe.is_pe.is_some_and(|value| value == false));
-    assert!(modules.dotnet.is_dotnet.is_some_and(|value| value == false));
-    assert!(modules.lnk.is_lnk.is_some_and(|value| value == false));
-    assert!(modules.crx.is_crx.is_some_and(|value| value == false));
-=======
     assert!(modules.pe.is_pe.is_some_and(|value| !value));
     assert!(modules.dotnet.is_dotnet.is_some_and(|value| !value));
     assert!(modules.lnk.is_lnk.is_some_and(|value| !value));
     assert!(modules.crx.is_crx.is_some_and(|value| !value));
->>>>>>> f0f5b0ae
 }