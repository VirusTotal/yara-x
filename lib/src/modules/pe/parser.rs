--- conflicted
+++ resolved
@@ -14,14 +14,9 @@
 use nom::bytes::complete::{take, take_till};
 use nom::combinator::{cond, consumed, iterator, map, opt, success, verify};
 use nom::error::ErrorKind;
-<<<<<<< HEAD
 use nom::multi::{
-    count, fold_many0, fold_many1, fold_many_m_n, length_data, many0, many1,
-    many_m_n,
+    count, fold_many0, fold_many1, length_data, many0, many1, many_m_n,
 };
-=======
-use nom::multi::{count, fold_many1, length_data, many0, many1, many_m_n};
->>>>>>> 229527ad
 use nom::number::complete::{le_u16, le_u32, le_u64, u8};
 use nom::sequence::tuple;
 use nom::{Err, IResult, Parser, ToUsize};
