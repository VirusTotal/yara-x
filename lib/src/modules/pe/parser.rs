use std::cell::OnceCell;
use std::cmp::min;
use std::collections::{HashMap, VecDeque};
use std::default::Default;
use std::iter::zip;
use std::mem;
use std::str::{from_utf8, FromStr};
use std::sync::OnceLock;

use bstr::{BStr, ByteSlice};
use itertools::Itertools;
use memchr::memmem;
use nom::branch::{alt, permutation};
use nom::bytes::complete::{take, take_till};
use nom::combinator::{cond, consumed, iterator, map, opt, success, verify};
use nom::error::ErrorKind;
use nom::multi::{
<<<<<<< HEAD
    count, fold_many0, fold_many1, length_data, many0, many1, many_m_n,
=======
    count, fold_many1, fold_many_m_n, length_data, many0, many1, many_m_n,
>>>>>>> 15ff70ed
};
use nom::number::complete::{le_u16, le_u32, le_u64, u8};
use nom::sequence::tuple;
use nom::{Err, IResult, Parser, ToUsize};
use protobuf::{EnumOrUnknown, MessageField};

use crate::modules::pe::authenticode::{
    AuthenticodeParser, AuthenticodeSignature,
};
use crate::modules::pe::rva2off;
use crate::modules::protos;

type Error<'a> = nom::error::Error<&'a [u8]>;

/// Tuple that contains a DLL name and a vector with functions imported from
/// that DLL.
type DllImports<'a> = Vec<(&'a str, Vec<ImportedFunc>)>;

/// Represents a Windows Portable Executable (PE) file.
///
/// New instances of this type are created by parsing the content of a PE
/// file with the [`PE::parse`] function.
#[derive(Default)]
pub struct PE<'a> {
    /// Slice that contains the whole PE, from the DOS header to the end.
    data: &'a [u8],

    /// Subslice of `data`, that goes from the DOS header to the start of
    /// the PE header.
    dos_stub: &'a [u8],

    /// Rich header
    rich_header: OnceCell<Option<RichHeader<'a>>>,

    /// Subslice of `data` that goes from the start of the PE directory table
    /// to the end of the file.
    directory: &'a [u8],

    /// Entry point as a file offset. The value is calculated lazily the
    /// first time [`PE::entry_point_offset`] is called.
    entry_point: OnceCell<Option<u32>>,

    /// PE sections.
    sections: Vec<Section<'a>>,

    /// PE version information extracted from resources.
    version_info: OnceCell<Option<Vec<(String, String)>>>,

    /// PE resources. Resources are parsed lazily when [`PE::get_resources`]
    /// is called for the first time. The `u32` in the tuple is the resources
    /// timestamp.
    resources: OnceCell<Option<(ResourceDir, Vec<Resource<'a>>)>>,

    /// PE authenticode signatures.
    signatures: OnceCell<Option<Vec<AuthenticodeSignature>>>,

    /// PE directory entries. Directory entries are parsed lazily when
    /// [`PE::get_dir_entries`] is called for the first time.
    dir_entries: OnceCell<Option<Vec<DirEntry>>>,

    /// Path to PDB file containing debug information for the PE.
    pdb_path: OnceCell<Option<&'a [u8]>>,

    /// Vector with the DLLs imported by this PE file. Each item in the vector
    /// is a tuple composed of a DLL name and a vector of [`ImportedFunc`] that
    /// contains information about each function imported from the DLL. The
    /// vector can contain multiple entries for the same DLL, each with a
    /// subset of the functions imported by from that DLL.
    imports: OnceCell<Option<DllImports<'a>>>,

    /// Similar to `imports` but contains the delayed imports.
    delayed_imports: OnceCell<Option<DllImports<'a>>>,

    /// Export information about this PE file.
    exports: OnceCell<Option<ExportInfo<'a>>>,

    /// DOS header already parsed.
    pub dos_hdr: DOSHeader,

    /// PE header already parsed.
    pub pe_hdr: PEHeader,

    /// PE optional header already parsed.
    pub optional_hdr: OptionalHeader,
}

impl<'a> PE<'a> {
    /// Given the content of PE file, parses it and returns a [`PE`] object
    /// representing the file.
    pub fn parse(data: &'a [u8]) -> Result<Self, Err<Error<'a>>> {
        // Parse the MZ header.
        let (_, dos_hdr) = Self::parse_dos_header(data)?;

        // The PE header starts at the offset indicated by `dos_hdr.e_lfanew`.
        // Everything between offset 0 and `dos_hdr.e_lfanew` is stored in the
        // `dos_stub` slice, including the DOS header, the MS-DOS stub and the
        // rich signature.
        let (pe, dos_stub) = take(dos_hdr.e_lfanew)(data)?;

        // Parse the PE header (IMAGE_FILE_HEADER)
        let (optional_hdr, pe_hdr) = Self::parse_pe_header(pe)?;

        // Parse the PE optional header (IMAGE_OPTIONAL_HEADER).
        let (directory, optional_hdr) =
            Self::parse_opt_header()(optional_hdr).unwrap_or_default();

        // The string table is located right after the COFF symbol table.
        let string_table_offset = pe_hdr.symbol_table_offset.saturating_add(
            pe_hdr.number_of_symbols.saturating_mul(Self::SIZE_OF_SYMBOL),
        );

        let string_table = data.get(string_table_offset as usize..);

        // Parse the section table. The section table is located right after
        // NT headers, which starts at pe_hdr and is composed of the PE
        // signature, the file header, and a variable-length optional header.
        let sections = if let Some(section_table) = pe.get(
            Self::SIZE_OF_PE_SIGNATURE
                + Self::SIZE_OF_FILE_HEADER
                + pe_hdr.size_of_optional_header as usize..,
        ) {
            many_m_n(
                // Parse at least one section.
                1,
                // The number of sections is capped to MAX_PE_SECTIONS.
                usize::min(
                    pe_hdr.number_of_sections as usize,
                    Self::MAX_PE_SECTIONS,
                ),
                // The section parser needs the string table for resolving
                // some section names.
                Self::parse_section(string_table),
            )(section_table)
            .map(|(_, sections)| sections)
            .ok()
        } else {
            None
        };

        Ok(PE {
            data,
            sections: sections.unwrap_or_default(),
            dos_hdr,
            pe_hdr,
            optional_hdr,
            dos_stub,
            directory,
            ..Default::default()
        })
    }

    /// Convert a relative virtual address (RVA) to a file offset.
    ///
    /// An RVA is an offset relative to the base address of the executable
    /// program. The PE format uses RVAs in multiple places and sometimes
    /// is necessary to covert the RVA to a file offset.
    pub fn rva_to_offset(&self, rva: u32) -> Option<u32> {
        rva2off::rva_to_offset(
            rva,
            self.sections.as_slice(),
            self.optional_hdr.file_alignment,
            self.optional_hdr.section_alignment,
        )
    }

    /// Given an RVA, returns a byte slice with the content of the PE that
    /// goes from that RVA to the end of the file.
    #[inline]
    pub fn data_at_rva(&self, rva: u32) -> Option<&'a [u8]> {
        let offset = self.rva_to_offset(rva)?;
        self.data.get(offset as usize..)
    }

    /// Given an RVA, returns a byte slice with the content of the PE that
    /// goes from that RVA to the end of the file, or to the given size,
    /// whatever comes first.
    #[inline]
    pub fn data_at_rva_with_size(
        &self,
        rva: u32,
        size: usize,
    ) -> Option<&'a [u8]> {
        let start = self.rva_to_offset(rva)? as usize;
        let end = min(start.saturating_add(size), self.data.len());
        self.data.get(start..end)
    }

    /// Returns the PE entry point as a file offset.
    pub fn entry_point_offset(&self) -> Option<u32> {
        *self
            .entry_point
            .get_or_init(|| self.rva_to_offset(self.optional_hdr.entry_point))
    }

    /// Returns a slice of [`Section`] structures, one per each section
    /// declared in the PE file.
    ///
    /// Sections appear in the same order as they are in the section table.
    pub fn get_sections(&self) -> &[Section] {
        self.sections.as_slice()
    }

    /// Returns information about the rich header.
    ///
    /// The rich header is an undocumented chunk of data found between the DOS
    /// and the PE headers. It's not a standardized part of the PE file format
    /// but rather a series of undocumented values placed by some Microsoft
    /// compilers, which contain information about the toolchain that produced
    /// the PE file.
    ///
    /// More info:
    ///
    /// http://www.ntcore.com/files/richsign.htm
    /// https://bytepointer.com/articles/the_microsoft_rich_header.htm
    pub fn get_rich_header(&self) -> Option<&RichHeader> {
        self.rich_header
            .get_or_init(|| {
                Self::parse_rich_header()(self.dos_stub)
                    .map(|(_, rich_header)| rich_header)
                    .ok()
            })
            .as_ref()
    }

    /// Returns PE version information.
    ///
    /// The information is returned as an iterator of (key,value) pairs,
    /// where keys are strings like "CompanyName", "FileDescription",
    /// "OriginalFilename", etc.
    pub fn get_version_info(&self) -> impl Iterator<Item = (&str, &str)> {
        self.version_info
            .get_or_init(|| self.parse_version_info())
            .as_deref()
            .unwrap_or_default()
            .iter()
            .map(|(k, v)| (k.as_str(), v.as_str()))
    }

    /// Returns the path to the PDB file that contains debug information
    /// for the PE file. The result is `None` either if the PE doesn't
    /// contain debug information, the debug information is not contained
    /// in a PDB file, or the file is corrupted and this information
    /// could not be parsed.
    ///
    /// For certain EFI binaries the result is not actually a path, but
    /// a CLSID. Is not clear what the CLSID means. Example:
    /// 6c2abf4b80a87e63eee2996e5cea8f004d49ec0c1806080fa72e960529cba14c
    pub fn get_pdb_path(&self) -> Option<&'a [u8]> {
        *self.pdb_path.get_or_init(|| self.parse_dbg())
    }

    /// Returns a slice of [`Resource`] structures, one per each resource
    /// declared in the PE file.
    pub fn get_resources(&self) -> &[Resource<'a>] {
        // Resources are parsed only the first time this function is called,
        // in subsequent calls the already parsed resources are returned.
        self.resources
            .get_or_init(|| self.parse_resources())
            .as_ref()
            .map(|(_dir, resources)| resources.as_slice())
            .unwrap_or_default()
    }

    /// Get the directory entry corresponding to the PE resources.
    pub fn get_resource_dir(&self) -> Option<&ResourceDir> {
        // Resources are parsed only the first time this function is called,
        // in subsequent calls the already parsed resources are returned.
        self.resources
            .get_or_init(|| self.parse_resources())
            .as_ref()
            .map(|(dir, _resources)| dir)
    }

    /// Returns the entries found in the PE directory table.
    ///
    /// The number of entries is limited to MAX_DIR_ENTRIES (16), which is the
    /// maximum number of directory entries according to the PE specification.
    /// Some PE files may a `number_of_rva_and_sizes` larger than 16, but this
    /// function ignores the extra entries.
    pub fn get_dir_entries(&self) -> &[DirEntry] {
        // Resources are parsed only the first time this function is called,
        // in subsequent calls the already parsed resources are returned.
        self.dir_entries
            .get_or_init(|| self.parse_dir_entries())
            .as_deref()
            .unwrap_or_default()
    }

    /// Returns the RVA, size and data associated to a given directory entry.
    ///
    /// The returned tuple is `(addr, size, data)`, where `addr` and `size` are
    /// the ones indicated in the directory entry, and `data` is a slice that
    /// contains the file's content from that RVA to the end of the file if
    /// `strict_size` is false. Otherwise, the slice will be limited to the
    /// size indicated in the directory entry.
    pub fn get_dir_entry_data(
        &self,
        index: usize,
        strict_size: bool,
    ) -> Option<(u32, u32, &'a [u8])> {
        // Nobody should call this function with an index greater
        // than MAX_DIR_ENTRIES.
        debug_assert!(index < Self::MAX_DIR_ENTRIES);

        // In theory, `index` should be lower than `number_of_rva_and_sizes`,
        // however, we don't enforce it because some PE files have a
        // `number_of_rva_and_sizes` values lower than the actual
        // number of directory entries. For example, the .NET file
        // 7ff1bf680c80fd73c0b35084904848b3705480ddeb6d0eff62180bd14cd18570
        // has `number_of_rva_and_sizes` set to 11, but it has a valid
        // IMAGE_DIRECTORY_ENTRY_COM_DESCRIPTOR entry (index = 14). If we are
        // overly strict here and only parse entries which are less than
        // `number_of_rva_and_sizes` we run the risk of missing otherwise
        // perfectly valid files.
        let dir_entry = self
            .directory
            .get(index * Self::SIZE_OF_DIR_ENTRY..)
            .and_then(|entry| Self::parse_dir_entry(entry).ok())
            .map(|(_reminder, entry)| entry)?;

        // The IMAGE_DIRECTORY_ENTRY_SECURITY is the only one where the `addr`
        // field is not an RVA, but a file offset, so we don't need to convert
        // it to offset.
        let start = if index == Self::IMAGE_DIRECTORY_ENTRY_SECURITY {
            dir_entry.addr
        } else {
            self.rva_to_offset(dir_entry.addr)?
        };

        let end = if strict_size {
            min(self.data.len(), start.saturating_add(dir_entry.size) as usize)
        } else {
            self.data.len()
        };

        let data = self.data.get(start as usize..end)?;

        Some((dir_entry.addr, dir_entry.size, data))
    }

    /// Returns information about the functions imported by this PE file.
    ///
    /// The result is an iterator that yields tuples. The first item in the
    /// tuple is a DLL from which the PE imports functions, and the second
    /// item is a slice of [`ImportedFunc`] structures, one per function
    /// imported from that DLL.
    pub fn get_imports(
        &self,
    ) -> Option<impl Iterator<Item = (&'a str, &[ImportedFunc])>> {
        let imports =
            self.imports.get_or_init(|| self.parse_imports()).as_ref()?;

        Some(imports.iter().map(|(name, funcs)| (*name, funcs.as_slice())))
    }

    /// Similar to [`get_imports`] but returns delayed imports.
    ///
    /// A delayed import is a hybrid approach between an implicit import and
    /// explicitly importing APIs via LoadLibrary and GetProcAddress. Delayed
    /// imports are not resolved when the PE is loaded, they are resolved the
    /// first time the imported function is called.
    pub fn get_delayed_imports(
        &self,
    ) -> Option<impl Iterator<Item = (&'a str, &[ImportedFunc])>> {
        let delayed_imports = self
            .delayed_imports
            .get_or_init(|| self.parse_delayed_imports())
            .as_ref()?;

        Some(
            delayed_imports
                .iter()
                .map(|(name, funcs)| (*name, funcs.as_slice())),
        )
    }

    /// Returns information about the functions exported by this PE.
    pub fn get_exports(&self) -> Option<&ExportInfo<'a>> {
        self.exports.get_or_init(|| self.parse_exports()).as_ref()
    }

    /// Returns the authenticode signatures in this PE.
    pub fn get_signatures(&self) -> &[AuthenticodeSignature] {
        self.signatures
            .get_or_init(|| self.parse_signatures())
            .as_ref()
            .map(|s| s.as_slice())
            .unwrap_or(&[])
    }

    /// Compute an Authenticode hash for this PE file.
    ///
    /// The Authenticode covers all the data in the PE file except:
    ///
    /// * The checksum in the PE header
    /// * The security entry in the data directory (which points to the certificate table)
    /// * The certificate table.
    ///
    /// The algorithm is described in the [PE format specification][1].
    ///
    /// [1]: https://learn.microsoft.com/en-us/windows/win32/debug/pe-format#process-for-generating-the-authenticode-pe-image-hash
    pub fn authenticode_hash(
        &self,
        digest: &mut dyn digest::Update,
    ) -> Option<()> {
        // TODO: according to the specification the sections must be sorted before
        // computing the hash.

        // Offset within the PE file where the checksum field is located. The
        // checksum is skipped while computing the digest.
        let checksum_offset = self.dos_stub.len()
            + Self::SIZE_OF_PE_SIGNATURE
            + Self::SIZE_OF_FILE_HEADER
            + 64_usize;

        // Offset of the security entry in the data directory. This entry is skipped
        // while computing the digest.
        let security_data_offset = self.dos_stub.len()
            + Self::SIZE_OF_PE_SIGNATURE
            + Self::SIZE_OF_FILE_HEADER
            + if self.optional_hdr.magic == Self::IMAGE_NT_OPTIONAL_HDR32_MAGIC
            {
                Self::SIZE_OF_OPT_HEADER_32
            } else {
                Self::SIZE_OF_OPT_HEADER_64
            }
            + Self::SIZE_OF_DIR_ENTRY * Self::IMAGE_DIRECTORY_ENTRY_SECURITY;

        // Hash from start of the file to the checksum.
        digest.update(self.data.get(0..checksum_offset)?);

        // Hash from the end of the checksum to the start of the security entry
        // in the data directory.
        digest.update(self.data.get(
            checksum_offset + mem::size_of::<u32>()..security_data_offset,
        )?);

        let (cert_table_offset, cert_table_size, _) = self
            .get_dir_entry_data(Self::IMAGE_DIRECTORY_ENTRY_SECURITY, true)?;

        // Hash from the end of the security entry in the data directory, to the
        // certificate table.
        digest.update(self.data.get(
            security_data_offset + Self::SIZE_OF_DIR_ENTRY
                ..cert_table_offset as usize,
        )?);

        // Hash from the end of the certificate table to the end of the file.
        digest.update(self.data.get(
            cert_table_offset as usize + cert_table_size as usize
                ..self.data.len(),
        )?);

        Some(())
    }
}

impl<'a> PE<'a> {
    pub const IMAGE_NT_OPTIONAL_HDR32_MAGIC: u16 = 0x10b;
    pub const IMAGE_NT_OPTIONAL_HDR64_MAGIC: u16 = 0x20b;

    pub const IMAGE_DIRECTORY_ENTRY_EXPORT: usize = 0;
    pub const IMAGE_DIRECTORY_ENTRY_IMPORT: usize = 1;
    pub const IMAGE_DIRECTORY_ENTRY_RESOURCE: usize = 2;
    pub const IMAGE_DIRECTORY_ENTRY_SECURITY: usize = 4;
    pub const IMAGE_DIRECTORY_ENTRY_DEBUG: usize = 6;
    pub const IMAGE_DIRECTORY_ENTRY_DELAY_IMPORT: usize = 13;
    pub const IMAGE_DIRECTORY_ENTRY_COM_DESCRIPTOR: usize = 14;

    const IMAGE_DEBUG_TYPE_CODEVIEW: u32 = 2;

    const RICH_TAG: &'static [u8] = &[0x52_u8, 0x69, 0x63, 0x68];
    const DANS_TAG: u32 = 0x536e6144;

    // size of PE signature (PE\0\0).
    const SIZE_OF_PE_SIGNATURE: usize = 4;

    // size of IMAGE_FILE_HEADER
    const SIZE_OF_FILE_HEADER: usize = 20;

    // size of IMAGE_OPTIONAL_HEADER for 32-bit files.
    // Without data directory entries.
    const SIZE_OF_OPT_HEADER_32: usize = 96;

    // size of IMAGE_OPTIONAL_HEADER for 64-bit files.
    // Without data directory entries.
    const SIZE_OF_OPT_HEADER_64: usize = 112;

    const SIZE_OF_DIR_ENTRY: usize = 8;
    const SIZE_OF_SYMBOL: u32 = 18;

    const MAX_PE_SECTIONS: usize = 96;
    const MAX_PE_IMPORTS: usize = 16384;
    const MAX_PE_EXPORTS: usize = 16384;
    const MAX_PE_RESOURCES: usize = 65536;
    const MAX_DIR_ENTRIES: usize = 16;

    fn parse_dos_header(input: &[u8]) -> IResult<&[u8], DOSHeader> {
        map(
            tuple((
                // Magic must be 'MZ'
                verify(le_u16, |magic| *magic == 0x5A4D),
                le_u16,            // e_cblp
                le_u16,            // e_cp
                le_u16,            // e_crlc
                le_u16,            // e_cparhdr
                le_u16,            // e_minalloc
                le_u16,            // e_maxalloc
                le_u16,            // e_ss
                le_u16,            // e_sp
                le_u16,            // e_csum
                le_u16,            // e_ip
                le_u16,            // e_cs
                le_u16,            // e_lfarlc
                le_u16,            // e_ovno
                count(le_u16, 4),  // e_res
                le_u16,            // e_oemid
                le_u16,            // e_oeminfo
                count(le_u16, 10), // e_res2
                le_u32,            // e_lfanew
            )),
            |(
                e_magic,    // DOS magic.
                e_cblp,     // Bytes on last page of file
                e_cp,       // Pages in file
                e_crlc,     // Relocations
                e_cparhdr,  // Size of header in paragraphs
                e_minalloc, // Minimum extra paragraphs needed
                e_maxalloc, // Maximum extra paragraphs needed
                e_ss,       // Initial (relative) SS value
                e_sp,       // Initial SP value
                e_csum,     // Checksum
                e_ip,       // Initial IP value
                e_cs,       // Initial (relative) CS value
                e_lfarlc,   // File address of relocation table
                e_ovno,     // Overlay number
                _,          // Reserved
                e_oemid,    // OEM identifier (for e_oeminfo)
                e_oeminfo,  // OEM information; e_oemid specific
                _,          // Reserved
                e_lfanew,   // File address of new exe header
            )| DOSHeader {
                e_magic,
                e_cblp,
                e_cp,
                e_crlc,
                e_cparhdr,
                e_minalloc,
                e_maxalloc,
                e_ss,
                e_sp,
                e_csum,
                e_ip,
                e_cs,
                e_lfarlc,
                e_ovno,
                e_oemid,
                e_oeminfo,
                e_lfanew,
            },
        )(input)
    }

    fn parse_pe_header(input: &[u8]) -> IResult<&[u8], PEHeader> {
        map(
            tuple((
                // Magic must be 'PE\0\0'
                verify(le_u32, |magic| *magic == 0x00004550),
                le_u16, // machine
                le_u16, // number_of_sections
                le_u32, // timestamp
                le_u32, // ptr_sym_table
                le_u32, // number_of_symbols
                le_u16, // size_of_optional_header
                le_u16, // characteristics
            )),
            |(
                _, // magic
                machine,
                number_of_sections,
                timestamp,
                symbol_table_offset,
                number_of_symbols,
                size_of_optional_header,
                characteristics,
            )| PEHeader {
                machine,
                number_of_sections,
                timestamp,
                symbol_table_offset,
                number_of_symbols,
                size_of_optional_header,
                characteristics,
            },
        )(input)
    }

    fn parse_opt_header() -> impl FnMut(&[u8]) -> IResult<&[u8], OptionalHeader>
    {
        move |input: &[u8]| {
            let mut opt_hdr = OptionalHeader::default();
            let base_of_data: Option<u32>;
            let image_base32: Option<u32>;
            let image_base64: Option<u64>;
            let mut remainder;

            (
                remainder,
                (
                    opt_hdr.magic,
                    opt_hdr.major_linker_version,
                    opt_hdr.minor_linker_version,
                    opt_hdr.size_of_code,
                    opt_hdr.size_of_initialized_data,
                    opt_hdr.size_of_uninitialized_data,
                    opt_hdr.entry_point,
                    opt_hdr.base_of_code,
                ),
            ) = tuple((
                verify(le_u16, |magic| {
                    *magic == Self::IMAGE_NT_OPTIONAL_HDR32_MAGIC
                        || *magic == Self::IMAGE_NT_OPTIONAL_HDR64_MAGIC
                }),
                u8,     // major_linker_ver
                u8,     // minor_linker_ver
                le_u32, // size_of_code
                le_u32, // size_of_initialized_data
                le_u32, // size_of_uninitialized_data
                le_u32, // entry_point
                le_u32, // base_of_code
            ))(input)?;

            (
                remainder,
                (
                    base_of_data, // only in 32-bits PE
                    image_base32, // only in 32-bits PE
                    image_base64, // only in 64-bits PE
                ),
            ) = tuple((
                cond(
                    opt_hdr.magic == Self::IMAGE_NT_OPTIONAL_HDR32_MAGIC,
                    le_u32,
                ),
                cond(
                    opt_hdr.magic == Self::IMAGE_NT_OPTIONAL_HDR32_MAGIC,
                    le_u32,
                ),
                cond(
                    opt_hdr.magic == Self::IMAGE_NT_OPTIONAL_HDR64_MAGIC,
                    le_u64,
                ),
            ))(remainder)?;

            opt_hdr.base_of_data = base_of_data;
            opt_hdr.image_base =
                image_base64.or(image_base32.map(|i| i as u64)).unwrap();

            (
                remainder,
                (
                    opt_hdr.section_alignment,
                    opt_hdr.file_alignment,
                    opt_hdr.major_os_version,
                    opt_hdr.minor_os_version,
                    opt_hdr.major_image_version,
                    opt_hdr.minor_image_version,
                    opt_hdr.major_subsystem_version,
                    opt_hdr.minor_subsystem_version,
                    opt_hdr.win32_version,
                    opt_hdr.size_of_image,
                    opt_hdr.size_of_headers,
                    opt_hdr.checksum,
                    opt_hdr.subsystem,
                    opt_hdr.dll_characteristics,
                    opt_hdr.size_of_stack_reserve,
                    opt_hdr.size_of_stack_commit,
                    opt_hdr.size_of_heap_reserve,
                    opt_hdr.size_of_heap_commit,
                    opt_hdr.loader_flags,
                    opt_hdr.number_of_rva_and_sizes,
                ),
            ) = tuple((
                le_u32, // section_alignment
                le_u32, // file_alignment
                le_u16, // major_os_version
                le_u16, // minor_os_version
                le_u16, // major_image_version
                le_u16, // minor_image_version
                le_u16, // major_subsystem_version
                le_u16, // minor_subsystem_version
                le_u32, // win32_version
                le_u32, // size_of_image
                le_u32, // size_of_headers
                le_u32, // checksum
                le_u16, // subsystem
                le_u16, // dll_characteristics
                uint(opt_hdr.magic == Self::IMAGE_NT_OPTIONAL_HDR32_MAGIC),
                uint(opt_hdr.magic == Self::IMAGE_NT_OPTIONAL_HDR32_MAGIC),
                uint(opt_hdr.magic == Self::IMAGE_NT_OPTIONAL_HDR32_MAGIC),
                uint(opt_hdr.magic == Self::IMAGE_NT_OPTIONAL_HDR32_MAGIC),
                le_u32, // loader_flags
                le_u32, // number_of_rva_and_sizes
            ))(remainder)?;

            Ok((remainder, opt_hdr))
        }
    }

    fn parse_rich_header() -> impl FnMut(&[u8]) -> IResult<&[u8], RichHeader> {
        move |input: &[u8]| {
            // Search for the "Rich" tag that indicates the end of the rich
            // data. The tag is searched starting at the end of the input and
            // going backwards.
            let rich_tag_pos = memmem::rfind(input, Self::RICH_TAG)
                .ok_or(Err::Error(Error::new(input, ErrorKind::Tag)))?;

            // The u32 that follows the "Rich" tag is the XOR key used for
            // encrypting the Rich data.
            let (remainder, key) = le_u32(&input[rich_tag_pos + 4..])?;

            // Search for the "DanS" tag that indicates the start of the rich
            // data. This tag appears encrypted with the XOR key.
            let dans_tag = key ^ Self::DANS_TAG;

            let dans_tag_pos = memmem::rfind(
                &input[..rich_tag_pos],
                dans_tag.to_le_bytes().as_slice(),
            )
            .ok_or(Err::Error(Error::new(
                &input[..rich_tag_pos],
                ErrorKind::Tag,
            )))?;

            let raw_data = &input[dans_tag_pos..rich_tag_pos];
            let mut clear_data = raw_data.to_owned();

            // Decrypt the rich data by XORing each byte in the data with
            // the byte corresponding byte in the key.
            for (data_byte, key_byte) in
                zip(clear_data.iter_mut(), key.to_le_bytes().iter().cycle())
            {
                *data_byte ^= key_byte;
            }

            // Parse the rich data. Some tools, like `pefile`, assume that
            // the three DWORD values right after the "DanS" tag (12 bytes in
            // total), must be copies of the XOR key, and make a validation
            // based on that assumption, to the extent of considering the
            // whole rich header invalid if that condition is not met. The C
            // implementation of YARA inherited this behaviour.
            //
            // However, everything indicates that these values are just
            // padding. As the padding is initially filled with zeros, when
            // the XOR key is applied, their values become the key itself.
            //
            // I'm not making any assumptions about the values in the padding
            // bytes. The rich is header is considered valid no matter what
            // those 12 bytes contain.
            let (_, (_dans, _padding, tools)) =
                tuple((
                    le_u32::<&[u8], Error>,
                    take(12_usize),
                    many0(tuple((le_u16, le_u16, le_u32))),
                ))(clear_data.as_slice())
                .unwrap_or_default();

            let rich_header = RichHeader {
                offset: dans_tag_pos,
                key,
                raw_data,
                clear_data,
                tools,
            };

            Ok((remainder, rich_header))
        }
    }

    fn parse_section(
        string_table: Option<&'a [u8]>,
    ) -> impl FnMut(&'a [u8]) -> IResult<&'a [u8], Section> {
        move |input: &'a [u8]| {
            let mut section = Section::default();
            let remainder;

            (
                remainder,
                (
                    section.name,
                    section.virtual_size,
                    section.virtual_address,
                    section.raw_data_size,
                    section.raw_data_offset,
                    section.pointer_to_relocations,
                    section.pointer_to_line_numbers,
                    section.number_of_relocations,
                    section.number_of_line_numbers,
                    section.characteristics,
                ),
            ) = tuple((
                map(take(8_usize), |name| {
                    // The PE specification states that:
                    //
                    // "Section name is an 8-byte, null-padded UTF-8 encoded
                    // string. If the string is exactly 8 characters long,
                    // there is no terminating null.".
                    //
                    // Here we remove the trailing nulls, if any, but don't
                    // assume that the name is valid UTF-8 because some files
                    // have section names containing zeroes or non-valid UTF-8.
                    // For example, the file listed below has sections named
                    // ".data\x00l\x06" and ".bss\x00\x7f".
                    //
                    // 0043812838495a45449a0ac61a81b9c16eddca1ad249fb4f7fdb1c4505e9bb34
                    //
                    BStr::new(name).trim_end_with(|c| c == '\0').into()
                }), // name
                le_u32, // virtual_size
                le_u32, // virtual_address
                le_u32, // raw_data_size
                le_u32, // raw_data_offset
                le_u32, // pointer_to_relocations
                le_u32, // pointer_to_line_numbers
                le_u16, // number_of_relocations
                le_u16, // number_of_line_numbers
                le_u32, // characteristics
            ))(input)?;

            // Certain PE files produced by GNU compilers may contain section
            // name following the pattern of "/d+" (for example: "/4", "/10",
            // "/234").In such instances, the number after the slash denotes an
            // offset within the string table where the actual section name is
            // stored. This approach allows the inclusion of section names
            // longer than the 8 bytes allocated in the PE section table. For
            // example, the file listed below contains a section named "/4",
            // which gets translated into ".gnu_debuglink".
            //
            // 2e9c671b8a0411f2b397544b368c44d7f095eb395779de0ad1ac946914dfa34c
            //
            if let Some(string_table) = string_table {
                if let Some(offset) = section
                    .name
                    .to_str()
                    .ok()
                    .and_then(|name| name.strip_prefix('/'))
                    .and_then(|offset| u32::from_str(offset).ok())
                {
                    if let Some(s) = string_table.get(offset as usize..) {
                        if let Ok((_, s)) =
                            take_till::<_, &[u8], Error>(|c| c == 0)(s)
                        {
                            section.full_name = Some(BStr::new(s));
                        }
                    }
                }
            }

            Ok((remainder, section))
        }
    }

    pub fn parse_dir_entry(input: &[u8]) -> IResult<&[u8], DirEntry> {
        map(tuple((le_u32, le_u32)), |(addr, size)| DirEntry { addr, size })(
            input,
        )
    }

    fn parse_rsrc_dir(input: &[u8]) -> IResult<&[u8], ResourceDir> {
        map(
            tuple((
                // characteristics must be 0
                verify(le_u32, |characteristics| *characteristics == 0),
                le_u32,                          // timestamp
                le_u16,                          // major_version
                le_u16,                          // minor_version
                verify(le_u16, |n| *n <= 32768), // number_of_named_entries
                verify(le_u16, |n| *n <= 32768), // number_of_id_entries
            )),
            |(
                _characteristics,
                timestamp,
                major_version,
                minor_version,
                number_of_named_entries,
                number_of_id_entries,
            )| {
                ResourceDir {
                    timestamp,
                    major_version,
                    minor_version,
                    number_of_entries: number_of_id_entries as usize
                        + number_of_named_entries as usize,
                }
            },
        )(input)
    }

    fn parse_rsrc_dir_entry(
        resource_section: &'a [u8],
    ) -> impl FnMut(&'a [u8]) -> IResult<&'a [u8], ResourceDirEntry> {
        move |input: &'a [u8]| {
            let (remainder, (name_or_id, mut offset)) = tuple((
                le_u32, // name_or_id
                le_u32, // offset
            ))(input)?;

            // If the high bit of `name_or_id` is set, then the remaining bits
            // are the offset within the resource section where the resource
            // name is found. The name is a UTF-16LE string that starts with an
            // u16 containing its length in characters. If the high bit is not
            // set then `name_or_id` is just the resource ID.
            let id = if name_or_id & 0x80000000 != 0 {
                resource_section
                    .get((name_or_id & 0x7FFFFFFF) as usize..)
                    .and_then(|string| {
                        length_data(map(
                            le_u16::<&[u8], Error>,
                            //  length from characters to bytes
                            |len| len.saturating_mul(2),
                        ))(string)
                        .map(|(_, s)| s)
                        .ok()
                    })
                    .map(ResourceId::Name)
                    .unwrap_or(ResourceId::Unknown)
            } else {
                ResourceId::Id(name_or_id)
            };

            // If the high bit of `offset` is set, this entry corresponds to a
            // subdirectory. In that case clear the high bit to get the actual
            // offset.
            let is_subdir = if offset & 0x80000000 != 0 {
                offset &= 0x7FFFFFFF;
                true
            } else {
                false
            };

            Ok((
                remainder,
                ResourceDirEntry { is_subdir, id, offset: offset as usize },
            ))
        }
    }

    fn parse_rsrc_entry(input: &[u8]) -> IResult<&[u8], ResourceEntry> {
        map(
            tuple((
                le_u32, // offset
                le_u32, // size
                le_u32, // code_page
                le_u32, // reserved
            )),
            |(offset, size, _code_page, _reserved)| ResourceEntry {
                offset,
                size,
            },
        )(input)
    }

    /// Parses VERSIONINFO structures stored in resources.
    ///
    /// Each PE file can contain one or more resources containing a VERSIONINFO
    /// structure. This functions parses all of them.
    ///
    /// VERSIONINFO is tree-like structure where each node has a key, an
    /// optional value, and possible a certain number of children. Here is an
    /// example of how this structure typically looks like:
    ///
    /// ```text
    ///   key: "VS_VERSION_INFO"  value: VS_FIXEDFILEINFO struct
    ///   ├─ key: "StringFileInfo" value: empty
    ///   │  ├─ key: 090b0
    ///   │  │  ├─ key: "CompanyName" value: "Microsoft Corporation"
    ///   │  │  ├─ key: "FileDescription" value: "COM+"
    ///   │  │  ├─ key: "FileVersion" value: "2001.12.10941.16384"
    ///   │  │  ├─ key: "InternalName" value: "MTXEX.DLL"
    ///   │  │  ├─ key: "LegalCopyright" value: "© Microsoft Corporation"
    ///   │  │  ├─ key: "OriginalFilename" value: "MTXEX.DLL"
    ///   │  │  ├─ key: "ProductName" value: "Microsoft® Windows® Operating System"
    ///   │  │  └─ key: "ProductVersion" value: "10.0.17763.1"
    ///   │  └─ ...
    ///   ├─ key: "StringFileInfo" value: empty
    ///   │  └─ ...
    ///   └─ key: "VarFileInfo" value: empty
    ///      └─ key: "Translation" value: [09 04 B0 04
    /// ```
    ///
    /// See: https://learn.microsoft.com/en-us/windows/win32/menurc/version-information
    ///
    /// This parser returns a vector of (key, value) pairs, both of [`String`]
    /// type, with the leaf nodes that descend from "StringFileInfo" nodes. In
    /// the example above the results would be:
    ///
    /// ```text
    /// [
    ///     ("CompanyName", "Microsoft Corporation"),
    ///     ("FileDescription", "COM+"),
    ///     ("FileVersion", "2001.12.10941.16384 (WinBuild.160101.0800)"),
    ///     ("InternalName", "MTXEX.DLL"),
    ///     ("LegalCopyright", "© Microsoft Corporation. All rights reserved."),
    ///     ("OriginalFilename", "MTXEX.DLL"),
    ///     ("ProductName", "Microsoft® Windows® Operating System"),
    ///     ("ProductVersion", "10.0.17763.1"),
    /// ]
    /// ```
    fn parse_version_info(&self) -> Option<Vec<(String, String)>> {
        let result = self
            .get_resources()
            .iter()
            // Use only the resources that contain version information, and
            // get the resource data.
            .filter_map(|resource| {
                if resource.type_id
                    == ResourceId::Id(
                        protos::pe::ResourceType::RESOURCE_TYPE_VERSION as u32,
                    )
                {
                    self.data.get(resource.offset? as usize..)
                } else {
                    None
                }
            })
            // Parse each resource that contain version info, appending the
            // (key, value) pairs to `result`.
            .fold(Vec::new(), |mut result, version_info_raw| {
                let version_info = Self::parse_info_with_key(
                    "VS_VERSION_INFO",
                    version_info_raw,
                    Some(tuple((
                        le_u32, // signature
                        le_u32, // struct_version
                        le_u32, // file_version_high
                        le_u32, // file_version_low
                        le_u32, // dwProductVersionMS;
                        le_u32, // dwProductVersionLS;
                        le_u32, // DWORD dwFileFlagsMask;
                        le_u32, // DWORD dwFileFlags;
                        le_u32, // DWORD dwFileOS;
                        le_u32, // DWORD dwFileType;
                        le_u32, // DWORD dwFileSubtype;
                        le_u32, // DWORD dwFileDateMS;
                        le_u32, // DWORD dwFileDateLS;
                    ))),
                    // Possible children are StringFileInfo and VarFileInfo
                    // structures. Both are optional, and they can appear in any
                    // order. Usually StringFileInfo appears first, but
                    // 09e7d832320e51bcc80b9aecde2a4135267a9b0156642a9596a62e85c9998cc9
                    // is an example where VarFileInfo appears first.
                    permutation((
                        opt(Self::parse_var_file_info),
                        opt(Self::parse_string_file_info),
                    )),
                );

                if let Ok((_, (_, _, (_, Some(strings))))) = version_info {
                    result.extend(strings);
                }

                result
            });

        if result.is_empty() {
            return None;
        }

        Some(result)
    }

    /// https://learn.microsoft.com/en-us/windows/win32/menurc/stringfileinfo
    fn parse_string_file_info(
        input: &[u8],
    ) -> IResult<&[u8], Vec<(String, String)>> {
        map(
            move |input| {
                Self::parse_info_with_key(
                    "StringFileInfo",
                    input,
                    // StringFileInfo doesn't have any value.
                    None::<Box<dyn Parser<&[u8], (), Error>>>,
                    // The children are one or more StringTable structures.
                    fold_many1(
                        Self::parse_file_version_string_table,
                        Vec::new,
                        |mut all_strings: Vec<_>, strings| {
                            all_strings.extend(strings);
                            all_strings
                        },
                    ),
                )
            },
            |(_, _, strings)| strings,
        )(input)
    }

    /// https://learn.microsoft.com/en-us/windows/win32/menurc/varfileinfo
    fn parse_var_file_info(input: &[u8]) -> IResult<&[u8], ()> {
        map(
            move |input| {
                Self::parse_info_with_key(
                    "VarFileInfo",
                    input,
                    // VarFileInfo doesn't have any value.
                    None::<Box<dyn Parser<&[u8], (), Error>>>,
                    // We are not really interested in parsing the children of
                    // VarFileInfo, just ignore them and succeed.
                    success(()),
                )
            },
            |(_, _, strings)| strings,
        )(input)
    }

    /// https://learn.microsoft.com/en-us/windows/win32/menurc/stringtable
    fn parse_file_version_string_table(
        input: &[u8],
    ) -> IResult<&[u8], Vec<(String, String)>> {
        map(
            Self::parse_info(
                // StringTable doesn't have any value.
                None::<Box<dyn Parser<&[u8], (), Error>>>,
                // The children are one or more String structures.
                many1(Self::parse_file_version_string),
            ),
            |(_, _, strings)| strings,
        )(input)
    }

    /// Parser that returns a string within the file version information
    /// structure.
    ///
    /// Returns (key, value) pairs where keys are strings like "CompanyName",
    /// "FileDescription", "LegalCopyright", etc; and values are their
    /// associates string values.
    ///
    /// All strings are returned as a byte slice containing a UTF-16 LE string.
    ///
    /// https://learn.microsoft.com/en-us/windows/win32/menurc/string-str
    fn parse_file_version_string(
        input: &[u8],
    ) -> IResult<&[u8], (String, String)> {
        map(
            Self::parse_info(
                // The value is a null-terminated UTF-16LE string.
                Some(utf16_le_string()),
                // String doesn't have any children, so the value's parser
                // is simply `fail`, so that it fails if called.
                success(()),
            ),
            |(key, value, _)| (key, value.unwrap_or_default()),
        )(input)
    }

    /// Like [`PE::parse_info`], but checks that the structure's key matches
    /// `expected_key` and fails if not.
    fn parse_info_with_key<'b, F, G, V, C>(
        expected_key: &'static str,
        input: &'b [u8],
        value_parser: Option<F>,
        children_parser: G,
    ) -> IResult<&'b [u8], (String, Option<V>, C)>
    where
        F: Parser<&'b [u8], V, Error<'b>>,
        G: Parser<&'b [u8], C, Error<'b>>,
    {
        verify(
            Self::parse_info(value_parser, children_parser),
            |(key, _, _)| key == expected_key,
        )(input)
    }

    /// Generic parser that parses one of the nodes that conform the
    /// file version information tree.
    ///
    /// The tree is conformed of nested, variable-length structures with the
    /// following layout:
    ///
    /// ```text
    /// length    - length of the whole structure, including the length itself
    ///             and its children.
    /// value_len - length of the value stored in this structure, if any.
    /// type      - type of value (0: binary, 1: text)
    /// key       - null-terminated UTF-16LE string that identifies the node
    ///             in the tree.
    /// padding1  - 0 or more bytes that align the next field to a 32-bits
    ///             boundary
    /// value     - arbitrary bytes, its size is indicated in value_len. If
    ///             type is 1 (text) value_len is the number of UTF-16LE
    ///             characters, not bytes. However there are PE files that
    ///             don't respect this, and value_len is always in bytes
    ///             regardless of the type of value.
    /// padding1  - 0 or more bytes that align the next field to a 32-bits
    ///             boundary
    /// children  - data that corresponds to the children of this structure
    /// ```
    ///
    /// This function returns a parser for one of these structures, where the
    /// parser for the value and the children are passed as arguments. The
    /// value parser is optional, if not provided, the value will be handled
    /// as a zero-length value regardless of what the `value_len` field
    /// says.
    fn parse_info<'b, F, G, V, C>(
        mut value_parser: Option<F>,
        mut children_parser: G,
    ) -> impl FnMut(&'b [u8]) -> IResult<&'b [u8], (String, Option<V>, C)>
    where
        F: Parser<&'b [u8], V, Error<'b>>,
        G: Parser<&'b [u8], C, Error<'b>>,
    {
        move |input: &'b [u8]| {
            // Read the structure's length and round it up to a 32-bits
            // boundary.
            let (_, length) = le_u16(input)?;
            let length = Self::round_up::<4, _>(length);

            // Read the structure's bytes.
            let (remainder, structure) = take(length)(input)?;

            // Parse the structure's first fields.
            let (_, (consumed, (_, value_len, _type, key))) =
                consumed(tuple((
                    le_u16,            // length
                    le_u16,            // value_length
                    le_u16,            // type
                    utf16_le_string(), // key
                )))(structure)?;

            // The structure may contain padding bytes after the key for
            // aligning the rest of the structure to a 32-bits boundary.
            // Here we get the length of the data consumed so far and round
            // it up to a 32-bits boundary.
            let alignment = Self::round_up::<4, _>(consumed.len());

            // Then take `alignment` bytes from the start of the structure. The
            // remaining bytes contain the value and children.
            let (value_and_children, _) = take(alignment)(structure)?;

            // The value will be parsed only if `value_parser` it not `None` and
            // `value_len` is larger than zero. If `value_parser` is `None` the
            // value will be considered as a zero-length value, regardless of
            // what `value_len` says. This useful for parsing some PE files that
            // have a `value_len` larger than zero in structures that doesn't
            // actually have any value. For instance, the StringFileInfo structure
            // in 7aa3e6d7b3f2fcab5c9432cb6d8db094cc1df1b4ed11ff7a386662c4914a1eb3
            // has a non-zero `value_len`.
            let (raw_children, value) = match &mut value_parser {
                Some(value_parser) if value_len > 0 => {
                    // The PE specification seems to suggest that when `type` is 1,
                    // the value is a text and `value_length` indicates its size
                    // in UTF-16 characters, but it's not clear whether the size
                    // includes the null-terminator or not. In some files like
                    // 0ba6042247d90a187919dd88dc2d55cd882c80e5afc511c4f7b2e0e193968f7f
                    // the `value_length` is the number of UTF-16 characters,
                    // including the null terminator. But in some other cases, like
                    // abeef1c9452835ba856c3bef32657076b7757c21e9f5c78f6336cfedc87d0b46
                    // it doesn't include the null terminator.
                    //
                    // Also, there are many PE files for which `value_length` is
                    // in bytes, even if `type` is 1, that's the case of:
                    // db6a9934570fa98a93a979e7e0e218e0c9710e5a787b18c6948f2eedd9338984
                    //
                    // To make things even worse, there are files where `value_length`
                    // is incorrect, like in:
                    // 8daffcac250ed6927e3d600e6bf14ea1d38dd6237f95222e6582495108b63971
                    //
                    // For all these reasons `value_length` is not taken into account
                    // and the whole slice contains the value and the children that
                    // follow (if any) is passed to the value parser, letting the
                    // parser determine which is the actual length of the value.
                    match value_parser.parse(value_and_children) {
                        Ok((raw_children, value)) => {
                            (raw_children, Some(value))
                        }
                        Err(_) => (value_and_children, None),
                    }
                }
                _ => (value_and_children, None),
            };

            let (_, children) = children_parser.parse(raw_children)?;

            Ok((remainder, (key, value, children)))
        }
    }

    /// Round up a `value` to the `ROUND_TO` byte boundary.
    fn round_up<const ROUND_TO: usize, O: ToUsize>(value: O) -> usize {
        value.to_usize().div_ceil(ROUND_TO) * ROUND_TO
    }

    /// Parses the PE resources.
    ///
    /// Resources are stored in tree structure with three levels. Non-leaf
    /// nodes are represented by IMAGE_RESOURCE_DIRECTORY structures, where the
    /// root of the tree is the IMAGE_RESOURCE_DIRECTORY located at the point
    /// indicated by the IMAGE_DIRECTORY_ENTRY_RESOURCE entry in the PE
    /// directory.
    ///
    /// Right after each IMAGE_RESOURCE_DIRECTORY, there's a sequence of
    /// IMAGE_RESOURCE_DIRECTORY_ENTRY structures, where each of this entries
    /// can correspond to leaf in the tree (i.e: an actual resource) or a
    /// subdirectory.
    ///
    /// If the entry corresponds to a subdirectory, its offset points to
    /// another IMAGE_RESOURCE_DIRECTORY structure, which in turns is
    /// followed by more IMAGE_DIRECTORY_ENTRY_RESOURCE. If the entry
    /// corresponds to leaf, its offset points to the resource data. The
    /// structure of this data depends on the type of the resource. But we
    /// don't parse the resource themselves, only the resource tree.
    ///
    /// This function performs a BFS traversal over the resource tree, creating
    /// a list of resources with one entry per tree leaf. The three levels in
    /// the tree correspond to resource types, resources, and language. That
    /// means that at the top level we have one entry per resource type: icon,
    /// string table, menu, etc. The children of each type correspond to
    /// individual resources of that type, and the children of each individual
    /// resource represent the resource in a specific language.
    fn parse_resources(&self) -> Option<(ResourceDir, Vec<Resource<'a>>)> {
        let (_, _, rsrc_section) = self
            .get_dir_entry_data(Self::IMAGE_DIRECTORY_ENTRY_RESOURCE, false)?;

        let mut queue = VecDeque::new();
        let mut resources = vec![];
        let mut resources_info = ResourceDir::default();

        let ids = (
            ResourceId::Unknown, // type
            ResourceId::Unknown, // resource
            ResourceId::Unknown, // language
        );

        // We start by processing the root IMAGE_RESOURCE_DIRECTORY, located
        // at the very beginning of the resources section. The first item
        // in the tuple represents the tree level.
        queue.push_back((0, ids, rsrc_section));

        while let Some((level, ids, rsrc_dir)) = queue.pop_front() {
            // Parse the IMAGE_RESOURCE_DIRECTORY structure.
            let (raw_entries, rsrc_dir) = match Self::parse_rsrc_dir(rsrc_dir)
            {
                Ok(result) => result,
                Err(_) => continue,
            };

            // Parse a series of IMAGE_RESOURCE_DIRECTORY_ENTRY that come
            // right after the IMAGE_RESOURCE_DIRECTORY. The number of entries
            // is extracted from the IMAGE_RESOURCE_DIRECTORY structure.
            let dir_entries = fold_many_m_n(
                0,
                rsrc_dir.number_of_entries,
                Self::parse_rsrc_dir_entry(rsrc_section),
                Vec::new,
                |mut entries: Vec<_>, entry| {
                    // Entries with invalid offsets are ignored, they are a sign
                    // of PE corruption. This prevents the `dir_entries` vector
                    // from growing too much with corrupted files.
                    if entry.offset > 0 && entry.offset < rsrc_section.len() {
                        entries.push(entry);
                    }
                    entries
                },
            )(raw_entries)
            .map(|(_, dir_entries)| dir_entries);

            if level == 0 {
                resources_info = rsrc_dir;
            }

            // Iterate over the directory entries. Each entry can be either a
            // subdirectory or a leaf.
            for dir_entry in dir_entries.iter().flatten() {
                if let Some(entry_data) = rsrc_section.get(dir_entry.offset..)
                {
                    let ids = match level {
                        // At level 0 each directory entry corresponds to a
                        // resource type. The specific resource and language
                        // are still unknown.
                        0 => (
                            dir_entry.id,        // type
                            ResourceId::Unknown, // resource
                            ResourceId::Unknown, // language
                        ),
                        // At level 1 each directory entry corresponds to an
                        // individual resource, the type is the one obtained
                        // from the parent, and the language is unknown.
                        1 => (ids.0, dir_entry.id, ResourceId::Unknown),
                        // At level 3 each directory entry corresponds to a
                        // language. The type ID and resource ID are the ones
                        // obtained from the parent.
                        2 => (ids.0, ids.1, dir_entry.id),
                        // Resource trees have 3 levels at most. We must
                        // protect ourselves against corrupted or maliciously
                        // crafted files that have too many levels.
                        _ => continue,
                    };

                    if dir_entry.is_subdir {
                        queue.push_back((level + 1, ids, entry_data));
                    } else if let Ok((_, rsrc_entry)) =
                        Self::parse_rsrc_entry(entry_data)
                    {
                        if resources.len() < Self::MAX_PE_RESOURCES
                            && rsrc_entry.size > 0
                            && (rsrc_entry.size as usize) < self.data.len()
                        {
                            resources.push(Resource {
                                type_id: ids.0,
                                rsrc_id: ids.1,
                                lang_id: ids.2,
                                // `rsrc_entry.offset` is relative to the start of
                                // the resource section, so it's actually an RVA.
                                // Here we convert it to a file offset.
                                offset: self.rva_to_offset(rsrc_entry.offset),
                                rva: rsrc_entry.offset,
                                length: rsrc_entry.size,
                            })
                        }
                    }
                }
            }
        }

        if resources.is_empty() {
            return None;
        }

        Some((resources_info, resources))
    }

    /// Parses the PE Authenticode signatures.
    fn parse_signatures(&self) -> Option<Vec<AuthenticodeSignature>> {
        let (_, _, cert_table) = self
            .get_dir_entry_data(Self::IMAGE_DIRECTORY_ENTRY_SECURITY, true)?;

        // The certificate table is an array of WIN_CERTIFICATE structures.
        let signatures = fold_many0(
            self.win_cert_parser(),
            Vec::new,
            |mut acc: Vec<_>, signatures| {
                acc.extend(signatures);
                acc
            },
        )(cert_table)
        .map(|(_, cert)| cert)
        .ok()?;

        Some(signatures)
    }

    /// Returns a parser that parses a WIN_CERTIFICATE structure.
    fn win_cert_parser(
        &self,
    ) -> impl FnMut(&'a [u8]) -> IResult<&'a [u8], Vec<AuthenticodeSignature>> + '_
    {
        move |input: &'a [u8]| {
            // Parse the WIN_CERTIFICATE structure.
            let (remainder, (length, _revision, _cert_type)) =
                tuple((
                    le_u32::<&[u8], Error>, // length
                    le_u16, // revision, should be WIN_CERT_REVISION_1_0 (0x0100)
                    le_u16, // certificate type
                ))(input)?;

            // The length includes the header, compute the length of the signature.
            let signature_length: u32 =
                length.checked_sub(8).ok_or_else(|| {
                    Err::Error(Error::new(input, ErrorKind::Fail))
                })?;

            let (_, signature_data) = take(signature_length)(remainder)?;
            let (_, signatures) = self.signature_parser()(signature_data)?;

            // The next WIN_CERTIFICATE is aligned to the next 8-bytes boundary.
            let (remainder, _) = take(Self::round_up::<8, _>(length))(input)?;

            Ok((remainder, signatures))
        }
    }

    /// Returns a parser that parses the PKCS#7 blob that containing an
    /// Authenticode signature.
    fn signature_parser(
        &self,
    ) -> impl FnMut(&'a [u8]) -> IResult<&'a [u8], Vec<AuthenticodeSignature>> + '_
    {
        move |input: &'a [u8]| {
            let signatures = AuthenticodeParser::parse(input, self)
                .map_err(|_| Err::Error(Error::new(input, ErrorKind::Fail)))?;
            Ok((&[], signatures))
        }
    }

    fn parse_dir_entries(&self) -> Option<Vec<DirEntry>> {
        // The number of directory entries is limited to MAX_DIR_ENTRIES.
        let num_dir_entries = usize::min(
            self.optional_hdr.number_of_rva_and_sizes as usize,
            Self::MAX_DIR_ENTRIES,
        );

        // Parse the data directory.
        count(Self::parse_dir_entry, num_dir_entries)(self.directory)
            .map(|(_, entries)| entries)
            .ok()
    }

    /// Parses the PE debug information and extracts the PDB path.
    fn parse_dbg(&self) -> Option<&'a [u8]> {
        let (_, _, dbg_section) =
            self.get_dir_entry_data(Self::IMAGE_DIRECTORY_ENTRY_DEBUG, true)?;

        let entries = many0(Self::parse_dbg_dir_entry)(dbg_section)
            .map(|(_, entries)| entries)
            .ok()?;

        for entry in entries
            .iter()
            .filter(|entry| entry.type_ == Self::IMAGE_DEBUG_TYPE_CODEVIEW)
        {
            // The debug info offset may be present either as RVA or as raw
            // offset. The RVA has higher priority, but if it is 0 or can't
            // be resolved to a file offset, then the raw offset is used
            // instead.
            let offset = if entry.virtual_address != 0 {
                self.rva_to_offset(entry.virtual_address)
            } else {
                None
            };

            let offset = match offset.or(Some(entry.raw_data_offset)) {
                Some(offset) if offset > 0 => offset,
                Some(_) | None => continue,
            };

            let cv_info = match self.data.get(offset as usize..) {
                Some(cv_info) => cv_info,
                None => continue,
            };

            // The CodeView information can come in different formats, but all
            // of them start with 32-bits signature that allows to distinguish
            // between them. Here we recognize three different signatures:
            // "RSDS" (PDB 7.0), "NB10" (PDB 2.0) and "MTOC".
            //
            // Signatures "NDB09" (CodeView 4.10) and "NDB11" (CodeView 5.0)
            // also exists, but those are used when debug information is
            // included in the PE itself, instead of an external PDB file,
            // therefore in such cases there's no PDB file name to extract.
            //
            // See: https://www.debuginfo.com/articles/debuginfomatch.html
            match alt((
                // "RSDS" means that the debug information is stored in a
                // PDB 7.0 file. The structure is:
                //
                //   DWORD      signature;
                //   BYTE[16]   guid;
                //   DWORD      age;
                //   BYTE[..]   pdb_path;
                //
                tuple((
                    verify(le_u32::<&[u8], Error>, |signature| {
                        *signature == 0x53445352 // "RSDS"
                    }),
                    take(20_usize), // skip guid and age
                    take_till(|c| c == 0),
                )),
                // "NB10" means that the debug information is stored in a
                // PDB 2.0 file. The structure is:
                //
                //   DWORD      signature;
                //   DWORD      offset;
                //   DWORD      timestamp;
                //   DWORD      age;
                //   BYTE[..]   pdb_path;
                //
                tuple((
                    verify(le_u32::<&[u8], Error>, |signature| {
                        *signature == 0x3031424e // "NB10"
                    }),
                    take(12_usize), // skip offset, timestamp, and age
                    take_till(|c| c == 0),
                )),
                //
                //   DWORD      signature;
                //   BYTE[16]   guid;
                //   BYTE[..]   pdb_path;
                //
                tuple((
                    verify(le_u32::<&[u8], Error>, |signature| {
                        *signature == 0x434f544d // "MTOC"
                    }),
                    take(16_usize), // skip guid
                    take_till(|c| c == 0),
                )),
            ))(cv_info)
            {
                Ok((_, (_signature, _padding, pdb_path))) => {
                    return Some(pdb_path)
                }
                Err(_) => continue,
            };
        }

        None
    }

    /// Parse the IMAGE_DEBUG_DIRECTORY structure.
    /// https://learn.microsoft.com/en-us/windows/win32/api/winnt/ns-winnt-image_debug_directory
    fn parse_dbg_dir_entry(input: &[u8]) -> IResult<&[u8], DbgDirEntry> {
        map(
            tuple((
                le_u32, // characteristics
                le_u32, // timestamp
                le_u16, // major_version
                le_u16, // minor_version
                le_u32, // type
                le_u32, // raw_data_size
                le_u32, // virtual_address
                le_u32, // raw_data_offset
            )),
            |(
                characteristics,
                timestamp,
                major_version,
                minor_version,
                type_,
                raw_data_size,
                virtual_address,
                raw_data_offset,
            )| {
                DbgDirEntry {
                    characteristics,
                    timestamp,
                    major_version,
                    minor_version,
                    type_,
                    raw_data_size,
                    virtual_address,
                    raw_data_offset,
                }
            },
        )(input)
    }

    /// Parses PE imports.
    fn parse_imports(&self) -> Option<Vec<(&'a str, Vec<ImportedFunc>)>> {
        let (addr, _, import_data) = self
            .get_dir_entry_data(Self::IMAGE_DIRECTORY_ENTRY_IMPORT, false)?;

        if addr == 0 {
            return None;
        }

        self.parse_import_impl(import_data, Self::parse_import_descriptor)
    }

    /// Parses PE delayed imports.
    fn parse_delayed_imports(
        &self,
    ) -> Option<Vec<(&'a str, Vec<ImportedFunc>)>> {
        let (addr, _, import_data) = self.get_dir_entry_data(
            Self::IMAGE_DIRECTORY_ENTRY_DELAY_IMPORT,
            true,
        )?;

        if addr == 0 {
            return None;
        }

        self.parse_import_impl(import_data, Self::parse_delay_load_descriptor)
    }

    /// Common logic for parsing ordinary and delayed imports.
    ///
    /// Both ordinary and delayed imports follow a similar logic. Ordinary
    /// imports are described by a sequence of IMAGE_IMPORT_DESCRIPTOR
    /// structures (usually one per imported DLL), that start at the RVA
    /// indicated by the directory entry IMAGE_DIRECTORY_ENTRY_IMPORT (1).
    /// This structure has two fields (original_first_thunk and first_thunk)
    /// that point to the Import Name Table (INT) and Import Address Table
    /// (IAT) respectively. The INT and the IAT have the same number of slots,
    /// one per function imported from the DLL. The type of these slots is
    /// IMAGE_THUNK_DATA32 or IMAGE_THUNK_DATA64, depending on whether it is
    /// a 32-bits or 64-bits PE file.
    ///
    /// Delayed imports are described by IMAGE_DELAYLOAD_DESCRIPTOR structures
    /// starting at the RVA indicated by the directory entry
    /// IMAGE_DIRECTORY_ENTRY_DELAY_IMPORT (13). These structures are not
    /// equal to IMAGE_IMPORT_DESCRIPTOR, that's the first difference with
    /// respect to ordinary imports, but they also have two fields that
    /// are equivalent to original_first_thunk and first_thunk, and point to
    /// arrays equivalent to the INT and IAT.
    ///
    /// Another differences between ordinal and delayed imports is that in
    /// in delayed imports the INT and IAT can contain virtual addresses
    /// instead of relative virtual address (RVAs). Whether they contain one
    /// or the other depends on a bit in the `attributes` field in the
    /// IMAGE_DELAYLOAD_DESCRIPTOR structure.
    fn parse_import_impl<P>(
        &self,
        input: &'a [u8],
        descriptor_parser: P,
    ) -> Option<Vec<(&'a str, Vec<ImportedFunc>)>>
    where
        P: FnMut(&'a [u8]) -> IResult<&'a [u8], ImportDescriptor>,
    {
        // Parse import descriptors until finding one that is empty (filled
        // with null values), which indicates the end of the directory table;
        // or until `MAX_PE_IMPORTS` is reached.
        let import_descriptors = many_m_n(
            0,
            Self::MAX_PE_IMPORTS,
            verify(descriptor_parser, |d| {
                d.import_address_table != 0 || d.import_name_table != 0
            }),
        )(input)
        .map(|(_, import_descriptors)| import_descriptors)
        .ok()?;

        let is_32_bits =
            self.optional_hdr.magic == Self::IMAGE_NT_OPTIONAL_HDR32_MAGIC;

        let mut imported_funcs = Vec::new();

        for mut descriptor in import_descriptors {
            // If the values in the descriptor are virtual addresses, convert
            // them to relative virtual addresses (RVAs) by subtracting the
            // image base. This only happens with 32-bits PE files, in 64-bits
            // these values are always RVAs, therefore converting the image
            // base to 32-bits it's ok.
            if descriptor.va_values {
                if let Ok(image_base) = self.optional_hdr.image_base.try_into()
                {
                    descriptor.name =
                        descriptor.name.saturating_sub(image_base);

                    descriptor.import_name_table = descriptor
                        .import_name_table
                        .saturating_sub(image_base);

                    descriptor.import_address_table = descriptor
                        .import_address_table
                        .saturating_sub(image_base);
                } else {
                    continue;
                }
            }

            let dll_name =
                if let Some(name) = self.dll_name_at_rva(descriptor.name) {
                    name
                } else {
                    continue;
                };

            // Use the INT (a.k.a: OriginalFirstThunk) if it is non-zero, but
            // fallback to using the IAT (a.k.a: FirstThunk).
            let thunks = if descriptor.import_name_table > 0 {
                self.data_at_rva(descriptor.import_name_table)
            } else {
                None
            }
            .or_else(|| self.data_at_rva(descriptor.import_address_table));

            let thunks = match thunks {
                Some(thunk) => thunk,
                None => continue,
            };

            // Parse the thunks, which are an array of 64-bits or 32-bits
            // values, depending on whether this is 64-bits PE file. The
            // array is terminated by a null thunk.
            let mut thunks = iterator(
                thunks,
                verify(uint(is_32_bits), |thunk| *thunk != 0),
            );

            let mut funcs = Vec::new();

            for (i, mut thunk) in &mut thunks.enumerate() {
                // If the most significant bit is set, this is an import by
                // ordinal. The most significant bit depends on whether this
                // is a 64-bits PE.
                let import_by_ordinal = if is_32_bits {
                    thunk & 0x80000000 != 0
                } else {
                    thunk & 0x8000000000000000 != 0
                };

                let mut func = ImportedFunc {
                    rva: descriptor.import_address_table.saturating_add(
                        (i * if is_32_bits { 4 } else { 8 }) as u32,
                    ),
                    ..Default::default()
                };

                if import_by_ordinal {
                    let ordinal = (thunk & 0xffff) as u16;
                    func.ordinal = Some(ordinal);
                    func.name = ord_to_name(dll_name, ordinal);
                } else {
                    // When descriptor values are virtual addresses, thunks are
                    // virtual addresses too and need to be converted to RVAs.
                    if descriptor.va_values {
                        thunk =
                            thunk.saturating_sub(self.optional_hdr.image_base);
                    }

                    if let Ok(rva) = TryInto::<u32>::try_into(thunk) {
                        if let Some(name) =
                            self.parse_at_rva(rva, Self::parse_import_by_name)
                        {
                            func.name =
                                String::from_utf8(name.to_owned()).ok();
                        }
                    }
                }

                if func.ordinal.is_some() || func.name.is_some() {
                    funcs.push(func);
                }
            }

            if !funcs.is_empty() {
                imported_funcs.push((dll_name, funcs));
            }
        }

        Some(imported_funcs)
    }

    fn parse_import_descriptor(
        input: &[u8],
    ) -> IResult<&[u8], ImportDescriptor> {
        map(
            tuple((
                le_u32, // original_first_thunk
                le_u32, // timestamp
                le_u32, // forwarder_chain
                le_u32, // name
                le_u32, // first_thunk
            )),
            |(original_first_thunk, _, _, name, first_thunk)| {
                ImportDescriptor {
                    va_values: false,
                    name,
                    import_name_table: original_first_thunk,
                    import_address_table: first_thunk,
                }
            },
        )(input)
    }

    fn parse_delay_load_descriptor(
        input: &[u8],
    ) -> IResult<&[u8], ImportDescriptor> {
        map(
            tuple((
                le_u32, // attributes
                le_u32, // name
                le_u32, // module_handle
                le_u32, // import_address_table
                le_u32, // import_name_table
                le_u32, // bound_import_addr_table_rva
                le_u32, // unload_information_table_rva
                le_u32, // timestamp
            )),
            |(
                attributes,
                name,
                _,
                import_address_table,
                import_name_table,
                _,
                _,
                _,
            )| {
                // `name`, `import_name_table` and `import_address_table` are
                // relative virtual addresses (RVA) when the least significant
                // bit in `attributes` is set to 1. When this bit is set to 0
                // the values are virtual addresses (absolute, not relative).
                //
                // Matt Pietrek's article "An In-Depth Look into the Win32
                // Portable Executable File Format" states:
                //
                // "In its original incarnation in Visual C++ 6.0, all
                // ImgDelayDescr fields containing addresses used virtual
                // addresses, rather than RVAs. That is, they contained actual
                // addresses where the delayload data could be found. These
                // fields are DWORDs, the size of a pointer on the x86.
                // Now fast-forward to IA-64 support. All of a sudden, 4 bytes
                // isn't enough to hold a complete address. Ooops! At this
                // point, Microsoft did the correct thing and changed the
                // fields containing addresses to RVAs"
                //
                // File that contains virtual addresses instead of RVAs:
                // 2775d97f8bdb3311ace960a42eee35dbec84b9d71a6abbacb26c14e83f5897e4
                ImportDescriptor {
                    va_values: attributes & 1 == 0,
                    name,
                    import_name_table,
                    import_address_table,
                }
            },
        )(input)
    }

    fn parse_import_by_name(input: &[u8]) -> IResult<&[u8], &[u8]> {
        map(
            tuple((
                le_u16, // hint
                verify(take_till(|c: u8| c == 0_u8), |name: &[u8]| {
                    !name.is_empty()
                }), // name
            )),
            |(_, name)| name,
        )(input)
    }

    fn parse_exports(&self) -> Option<ExportInfo<'a>> {
        let (exports_rva, exports_size, exports_data) =
            self.get_dir_entry_data(Self::IMAGE_DIRECTORY_ENTRY_EXPORT, true)?;

        if exports_rva == 0 {
            return None;
        }

        // Parse the IMAGE_EXPORT_DIRECTORY structure.
        let (_, exports) = Self::parse_exports_dir_entry(exports_data).ok()?;

        let num_exports =
            min(exports.number_of_functions as usize, Self::MAX_PE_EXPORTS);

        // The IMAGE_EXPORT_DIRECTORY structure points to three arrays. The
        // only required array is the Export Address Table (EAT), which is an
        // array of function pointers that contain the address (RVA) of an
        // exported function. The `address_of_functions` field contains the
        // RVA for this array. There are as many exported functions as entries
        // in the `address_of_functions` array. The size of this array is
        // indicated by the `number_of_functions` field.
        //
        // The purpose of the other two arrays is associating a name to
        // the imported functions, but not all functions have an associated
        // name. Functions that are exported only by ordinal don't have an
        // associated entry in these arrays.
        //
        // Let's illustrate it with an example:
        //
        // base:  5
        // address_of_functions:     [ 0x00000011 | 0x00000022 | 0x00000033 ]
        // address_of_name_ordinals: [     0x0000 |     0x0002 |     0x0001 ]
        // address_of_names:         [ 0x00000044 | 0x00000055 ]
        //
        // The function at RVA 0x00000011 (index 0) has ordinal 5 (base+index).
        // The index can be found at position 0 in the address_of_name_ordinals
        // array. Using 0 to index into the address_of_names array gives us an
        // RVA (0x00000044) where the function's name is located.
        //
        // The function at RVA 0x00000022 (index 1) has ordinal 6 (base+index).
        // The index can be found at position 2 in the address_of_name_ordinals
        // array. 2 is out of bounds for address_of_names, so this function is
        // exported only by ordinal, not by name.
        //
        // The function at RVA 0x00000033 (index 2) has ordinal 7 (base+index).
        // The index can be found in position 1 in the address_of_name_ordinals.
        // array. Using 1 to index into the address_of_names array gives us an
        // RVA (0x00000055) which we can follow to get the name.
        //
        // If the RVA from the address_of_functions is within the export
        // directory it is a forwarder RVA and points to a NULL terminated
        // ASCII string.

        let func_rvas = self
            .parse_at_rva(
                exports.address_of_functions,
                count(le_u32, num_exports),
            )
            .unwrap_or_default();

        let names = self
            .parse_at_rva(
                exports.address_of_names,
                count(le_u32, exports.number_of_names as usize),
            )
            .unwrap_or_default();

        let name_ordinals = self
            .parse_at_rva(
                exports.address_of_name_ordinals,
                count(le_u16, exports.number_of_names as usize),
            )
            .unwrap_or_default();

        // Create a vector with one item per exported function. Items in the
        // array initially have function RVA and ordinal only.
        let mut exported_funcs: Vec<_> = func_rvas
            .iter()
            .enumerate()
            .map(|(i, rva)| ExportedFunc {
                rva: *rva,
                ordinal: exports.base + i as u32,
                ..Default::default()
            })
            .collect();

        // Set the name field for each exported function, if they are exported
        // by name.
        for f in exported_funcs.iter_mut() {
            if let Some((idx, _)) =
                name_ordinals.iter().find_position(|ordinal| {
                    **ordinal as u32 == f.ordinal - exports.base
                })
            {
                if let Some(name_rva) = names.get(idx) {
                    f.name = self.str_at_rva(*name_rva);
                }
            }

            // If the function's RVA is within the exports section (as given
            // by the RVA and size fields in the directory entry), this is a
            // forwarded function. In such cases the function's RVA is not
            // really pointing to the function, but to a ASCII string that
            // contains the DLL and function to which this export is forwarded.
            if (exports_rva..exports_rva + exports_size).contains(&f.rva) {
                f.forward_name = self.str_at_rva(f.rva);
            } else {
                f.offset = self.rva_to_offset(f.rva);
            }
        }

        Some(ExportInfo {
            dll_name: self.dll_name_at_rva(exports.name),
            timestamp: exports.timestamp,
            functions: exported_funcs,
        })
    }

    fn parse_exports_dir_entry(
        input: &[u8],
    ) -> IResult<&[u8], ExportsDirEntry> {
        map(
            tuple((
                le_u32, // characteristics
                le_u32, // timestamp
                le_u16, // major_version
                le_u16, // minor_version
                le_u32, // name
                le_u32, // base
                le_u32, // number_of_functions
                le_u32, // number_of_names
                le_u32, // address_of_functions
                le_u32, // address_of_names
                le_u32, // address_of_name_ordinals
            )),
            |(
                characteristics,
                timestamp,
                major_version,
                minor_version,
                name,
                base,
                number_of_functions,
                number_of_names,
                address_of_functions,
                address_of_names,
                address_of_name_ordinals,
            )| {
                ExportsDirEntry {
                    characteristics,
                    timestamp,
                    major_version,
                    minor_version,
                    name,
                    base,
                    number_of_functions,
                    number_of_names,
                    address_of_functions,
                    address_of_names,
                    address_of_name_ordinals,
                }
            },
        )(input)
    }

    fn parse_at_rva<T, P>(&self, rva: u32, mut parser: P) -> Option<T>
    where
        P: FnMut(&'a [u8]) -> IResult<&'a [u8], T>,
    {
        let data = self.data_at_rva(rva)?;
        parser(data).map(|(_, result)| result).ok()
    }

    fn str_at_rva(&self, rva: u32) -> Option<&'a str> {
        let dll_name = self.parse_at_rva(rva, take_till(|c| c == 0))?;
        from_utf8(dll_name).ok()
    }

    fn dll_name_at_rva(&self, rva: u32) -> Option<&'a str> {
        // TODO: this enforces the DLL name to be valid UTF-8. Is this too
        // restrictive? YARA is using a more relaxed approach and accepts
        // every byte except the ones listed below. YARA imposes a length
        // limit of 256 bytes, though.
        let dll_name = self.str_at_rva(rva)?;

        for c in dll_name.chars() {
            if matches!(c, ' ' | '"' | '*' | '<' | '>' | '?' | '|') {
                return None;
            }
        }

        Some(dll_name)
    }
}

#[rustfmt::skip]
impl From<PE<'_>> for protos::pe::PE {
    fn from(pe: PE) -> Self {
        let mut result = protos::pe::PE::new();
        
        result.set_is_pe(true);
        result.machine = Some(EnumOrUnknown::<protos::pe::Machine>::from_i32(pe
            .pe_hdr
            .machine
            .into()));

        result.set_timestamp(pe.pe_hdr.timestamp);
        result.set_characteristics(pe.pe_hdr.characteristics.into());
        result.set_number_of_sections(pe.pe_hdr.number_of_sections.into());
        result.set_pointer_to_symbol_table(pe.pe_hdr.symbol_table_offset);
        result.set_number_of_symbols(pe.pe_hdr.number_of_symbols);
        result.set_size_of_optional_header(pe.pe_hdr.size_of_optional_header.into());
        
        result.opthdr_magic = Some(EnumOrUnknown::<protos::pe::OptHdrMagic>::from_i32(pe
            .optional_hdr
            .magic.into()));
        
        result.subsystem = Some(EnumOrUnknown::<protos::pe::Subsystem>::from_i32(pe
            .optional_hdr
            .subsystem.into()));
        
        result.set_size_of_code(pe.optional_hdr.size_of_code);
        result.set_base_of_code(pe.optional_hdr.base_of_code);
        result.base_of_data = pe.optional_hdr.base_of_data;
        result.set_entry_point_raw(pe.optional_hdr.entry_point);
        result.entry_point = pe.entry_point_offset();
        result.set_section_alignment(pe.optional_hdr.section_alignment);
        result.set_file_alignment(pe.optional_hdr.file_alignment);
        result.set_loader_flags(pe.optional_hdr.loader_flags);
        result.set_dll_characteristics(pe.optional_hdr.dll_characteristics.into());
        result.set_checksum(pe.optional_hdr.checksum);
        result.set_win32_version_value(pe.optional_hdr.win32_version);
        result.set_size_of_stack_reserve(pe.optional_hdr.size_of_stack_reserve);
        result.set_size_of_stack_commit(pe.optional_hdr.size_of_stack_commit);
        result.set_size_of_heap_reserve(pe.optional_hdr.size_of_heap_reserve);
        result.set_size_of_heap_commit(pe.optional_hdr.size_of_heap_commit);
        result.pdb_path = pe.get_pdb_path().map(|path| path.to_vec());
        result.set_number_of_rva_and_sizes(pe.optional_hdr.number_of_rva_and_sizes);
        result.set_image_base(pe.optional_hdr.image_base);
        result.set_size_of_image(pe.optional_hdr.size_of_image);
        result.set_size_of_headers(pe.optional_hdr.size_of_headers);
        result.set_size_of_initialized_data(pe.optional_hdr.size_of_initialized_data);
        result.set_size_of_uninitialized_data(pe.optional_hdr.size_of_uninitialized_data);
        
        result.linker_version = MessageField::some(protos::pe::Version {
            major: Some(pe.optional_hdr.major_linker_version.into()),
            minor: Some(pe.optional_hdr.minor_linker_version.into()),
            ..Default::default()
        });

        result.os_version = MessageField::some(protos::pe::Version {
            major: Some(pe.optional_hdr.major_os_version.into()),
            minor: Some(pe.optional_hdr.minor_os_version.into()),
            ..Default::default()
        });

        result.image_version = MessageField::some(protos::pe::Version {
            major: Some(pe.optional_hdr.major_image_version.into()),
            minor: Some(pe.optional_hdr.minor_image_version.into()),
            ..Default::default()
        });

        result.subsystem_version = MessageField::some(protos::pe::Version {
            major: Some(pe.optional_hdr.major_subsystem_version.into()),
            minor: Some(pe.optional_hdr.minor_subsystem_version.into()),
            ..Default::default()
        });
        
        result
            .data_directories
            .extend(pe.get_dir_entries().iter().map(protos::pe::DirEntry::from));

        result
            .sections
            .extend(pe.get_sections().iter().map(protos::pe::Section::from));

        result
            .resources
            .extend(pe.get_resources().iter().map(protos::pe::Resource::from));
        
        result
            .signatures
            .extend(pe.get_signatures().iter().map(protos::pe::Signature::from));
        
        result.set_is_signed(
            result.signatures.iter().any(|signature| signature.verified.is_some_and(|v| v)));
        
        let mut num_imported_funcs = 0;
        let mut num_delayed_imported_funcs = 0;
        
        if let Some(imports) = pe.get_imports() {
            for (dll_name, functions) in imports {
                let mut import = protos::pe::Import::new();
                import.library_name = Some(dll_name.to_owned());
                import.functions = functions.iter().map(protos::pe::Function::from).collect();
                import.set_number_of_functions(functions.len().try_into().unwrap());
                num_imported_funcs += import.functions.len();
                result.import_details.push(import);
            }
        }
        
        if let Some(delayed_imports) = pe.get_delayed_imports() {
            for (dll_name, functions) in delayed_imports {
                let mut import = protos::pe::Import::new();
                import.library_name = Some(dll_name.to_owned());
                import.functions = functions.iter().map(protos::pe::Function::from).collect();
                import.set_number_of_functions(functions.len().try_into().unwrap());
                num_delayed_imported_funcs += import.functions.len();
                result.delayed_import_details.push(import);
            }
        }

        result.set_number_of_imported_functions(num_imported_funcs as u64);
        result.set_number_of_delayed_imported_functions(num_delayed_imported_funcs as u64);
        
        if let Some(exports) = pe.get_exports() {
            result.dll_name = exports.dll_name.map(|name| name.to_owned());
            result.export_timestamp = Some(exports.timestamp);
            result.export_details.extend(exports.functions.iter().map(protos::pe::Export::from));
        }
        
        for (key, value) in pe.get_version_info() {
            let mut kv = protos::pe::KeyValue::new();
            kv.key = Some(key.to_owned());
            kv.value = Some(value.to_owned());
            result.version_info_list.push(kv);
            result.version_info.insert(key.to_owned(), value.to_owned());
        }
        
        if let Some(rich_header) = pe.get_rich_header() {
            result.rich_signature = MessageField::some(protos::pe::RichSignature {
                offset: Some(rich_header.offset.try_into().unwrap()),
                length: Some(rich_header.raw_data.len().try_into().unwrap()),
                key: Some(rich_header.key),
                // TODO: implement some mechanism for returning slices
                // backed by the scanned data without copy.
                raw_data: Some(rich_header.raw_data.to_vec()),
                clear_data: Some(rich_header.clear_data.clone()),
                tools: rich_header
                    .tools
                    .iter()
                    .map(|(version, toolid, times)| {
                        let mut entry = protos::pe::RichTool::new();
                        entry.toolid = Some((*toolid).into());
                        entry.version = Some((*version).into());
                        entry.times = Some(*times);
                        entry
                    })
                    .collect(),
                ..Default::default()
            });
        }
        
        if let Some(res) = pe.get_resource_dir() {
            result.resource_timestamp = Some(res.timestamp as u64);
            result.resource_version = MessageField::some(protos::pe::Version {
                major: Some(res.major_version.into()),
                minor: Some(res.minor_version.into()),
                ..Default::default()
            });
        };
        
            
        result.set_number_of_resources(
            result.resources.len().try_into().unwrap());
        
        result.set_number_of_sections(
            result.sections.len().try_into().unwrap());

        result.set_number_of_version_infos(
            result.version_info_list.len().try_into().unwrap());

        result.set_number_of_imports(
            result.import_details.len().try_into().unwrap());

        result.set_number_of_delayed_imports(
            result.delayed_import_details.len().try_into().unwrap());

        result.set_number_of_exports(
            result.export_details.len().try_into().unwrap());

        result.set_number_of_signatures(
            result.signatures.len().try_into().unwrap());
        
        // The overlay offset is the offset where the last section ends. The
        // last section is not the last one in the section table, but the one
        // with the highest raw_data_offset + raw_data_size.
        let overlay_offset = result
            .sections
            .iter()
            .map(|section| {
                section.raw_data_offset.unwrap() as u64
                    + section.raw_data_size.unwrap() as u64
            })
            .max();

        let overlay_size = overlay_offset.and_then(|overlay_offset| {
            (pe.data.len() as u64).checked_sub(overlay_offset)
        });

        result.overlay =
            MessageField::some(match (overlay_offset, overlay_size) {
                (Some(offset), Some(size)) if size > 0 => protos::pe::Overlay {
                    offset: Some(offset),
                    size: Some(size),
                    ..Default::default()
                },
                _ => protos::pe::Overlay {
                    offset: Some(0),
                    size: Some(0),
                    ..Default::default()
                },
            });

        result
    }
}

#[allow(dead_code)]
#[derive(Default)]
pub struct DOSHeader {
    e_magic: u16,    // DOS magic.
    e_cblp: u16,     // Bytes on last page of file
    e_cp: u16,       // Pages in file
    e_crlc: u16,     // Relocations
    e_cparhdr: u16,  // Size of header in paragraphs
    e_minalloc: u16, // Minimum extra paragraphs needed
    e_maxalloc: u16, // Maximum extra paragraphs needed
    e_ss: u16,       // Initial (relative) SS value
    e_sp: u16,       // Initial SP value
    e_csum: u16,     // Checksum
    e_ip: u16,       // Initial IP value
    e_cs: u16,       // Initial (relative) CS value
    e_lfarlc: u16,   // File address of relocation table
    e_ovno: u16,     // Overlay number
    e_oemid: u16,    // OEM identifier (for e_oeminfo)
    e_oeminfo: u16,  // OEM information; e_oemid specific
    e_lfanew: u32,   // File address of new exe header
}

#[derive(Default)]
pub struct PEHeader {
    machine: u16,
    number_of_sections: u16,
    timestamp: u32,
    symbol_table_offset: u32,
    number_of_symbols: u32,
    size_of_optional_header: u16,
    characteristics: u16,
}

#[derive(Default)]
pub struct OptionalHeader {
    magic: u16,
    major_linker_version: u8,
    minor_linker_version: u8,
    size_of_code: u32,
    size_of_initialized_data: u32,
    size_of_uninitialized_data: u32,
    entry_point: u32,
    base_of_code: u32,
    base_of_data: Option<u32>,
    image_base: u64,
    section_alignment: u32,
    file_alignment: u32,
    major_os_version: u16,
    minor_os_version: u16,
    major_image_version: u16,
    minor_image_version: u16,
    major_subsystem_version: u16,
    minor_subsystem_version: u16,
    win32_version: u32,
    size_of_image: u32,
    size_of_headers: u32,
    checksum: u32,
    subsystem: u16,
    dll_characteristics: u16,
    size_of_stack_reserve: u64,
    size_of_stack_commit: u64,
    size_of_heap_reserve: u64,
    size_of_heap_commit: u64,
    loader_flags: u32,
    number_of_rva_and_sizes: u32,
}

pub struct RichHeader<'a> {
    offset: usize,
    key: u32,
    raw_data: &'a [u8],
    clear_data: Vec<u8>,
    tools: Vec<(u16, u16, u32)>,
}

#[derive(Default)]
pub struct Section<'a> {
    name: &'a BStr,
    full_name: Option<&'a BStr>,
    virtual_size: u32,
    virtual_address: u32,
    raw_data_size: u32,
    raw_data_offset: u32,
    pointer_to_relocations: u32,
    pointer_to_line_numbers: u32,
    number_of_relocations: u16,
    number_of_line_numbers: u16,
    characteristics: u32,
}

impl From<&Section<'_>> for protos::pe::Section {
    fn from(value: &Section) -> Self {
        let mut sec = protos::pe::Section::new();
        sec.name = Some(value.name.to_vec());
        sec.full_name = value
            .full_name
            .map(|name| name.to_vec())
            .or_else(|| sec.name.clone());
        sec.raw_data_size = Some(value.raw_data_size);
        sec.raw_data_offset = Some(value.raw_data_offset);
        sec.virtual_size = Some(value.virtual_size);
        sec.virtual_address = Some(value.virtual_address);
        sec.pointer_to_line_numbers = Some(value.pointer_to_line_numbers);
        sec.pointer_to_relocations = Some(value.pointer_to_relocations);
        sec.number_of_line_numbers = Some(value.number_of_line_numbers.into());
        sec.number_of_relocations = Some(value.number_of_relocations.into());
        sec.characteristics = Some(value.characteristics);
        sec
    }
}

impl rva2off::Section for Section<'_> {
    fn virtual_address(&self) -> u32 {
        self.virtual_address
    }

    fn virtual_size(&self) -> u32 {
        self.virtual_size
    }

    fn raw_data_offset(&self) -> u32 {
        self.raw_data_offset
    }

    fn raw_data_size(&self) -> u32 {
        self.raw_data_size
    }
}

pub struct DirEntry {
    pub addr: u32,
    pub size: u32,
}

impl From<&DirEntry> for protos::pe::DirEntry {
    fn from(value: &DirEntry) -> Self {
        let mut entry = protos::pe::DirEntry::new();
        entry.virtual_address = Some(value.addr);
        entry.size = Some(value.size);
        entry
    }
}

#[derive(Debug, Default)]
pub struct ResourceDir {
    timestamp: u32,
    major_version: u16,
    minor_version: u16,
    number_of_entries: usize,
}

#[derive(Debug)]
pub struct ResourceDirEntry<'a> {
    /// True if this entry corresponds to a resource subdirectory.
    is_subdir: bool,
    /// Resource ID or name.
    id: ResourceId<'a>,
    /// Offset relative to the resources section where the data is found.
    offset: usize,
}

#[derive(Debug, Clone, Copy, PartialEq)]
enum ResourceId<'a> {
    Unknown,
    Id(u32),
    Name(&'a [u8]),
}

#[derive(Debug)]
pub struct ResourceEntry {
    /// Offset relative to the resources section where the data is found.
    offset: u32,
    size: u32,
}

#[derive(Debug)]
pub struct ImportDescriptor {
    /// True if the values of the rest of the fields are virtual addresses
    /// instead of relative virtual addresses (RVAs).
    va_values: bool,
    name: u32,
    import_name_table: u32,
    import_address_table: u32,
}

#[derive(Debug, Default)]
pub struct ImportedFunc {
    name: Option<String>,
    ordinal: Option<u16>,
    rva: u32,
}

impl From<&ImportedFunc> for protos::pe::Function {
    fn from(value: &ImportedFunc) -> Self {
        let mut func = protos::pe::Function::new();
        func.rva = Some(value.rva);
        func.ordinal = value.ordinal.map(|ordinal| ordinal.into());
        func.name = value.name.clone();
        func
    }
}

pub struct ExportInfo<'a> {
    dll_name: Option<&'a str>,
    timestamp: u32,
    functions: Vec<ExportedFunc<'a>>,
}

#[derive(Default)]
pub struct ExportedFunc<'a> {
    rva: u32,
    offset: Option<u32>,
    ordinal: u32,
    name: Option<&'a str>,
    forward_name: Option<&'a str>,
}

impl From<&ExportedFunc<'_>> for protos::pe::Export {
    fn from(value: &ExportedFunc<'_>) -> Self {
        let mut exp = protos::pe::Export::new();
        exp.name = value.name.map(|name| name.to_owned());
        exp.ordinal = Some(value.ordinal);
        exp.rva = Some(value.rva);
        exp.offset = value.offset;
        exp.forward_name = value.forward_name.map(|name| name.to_owned());
        exp
    }
}

#[allow(dead_code)]
pub struct ExportsDirEntry {
    characteristics: u32,
    timestamp: u32,
    major_version: u16,
    minor_version: u16,
    name: u32,
    base: u32,
    number_of_functions: u32,
    number_of_names: u32,
    address_of_functions: u32,
    address_of_names: u32,
    address_of_name_ordinals: u32,
}

/// Represents a resource in the PE.
pub struct Resource<'a> {
    rsrc_id: ResourceId<'a>,
    type_id: ResourceId<'a>,
    lang_id: ResourceId<'a>,
    offset: Option<u32>,
    length: u32,
    rva: u32,
}

impl From<&Resource<'_>> for protos::pe::Resource {
    fn from(value: &Resource) -> Self {
        let mut resource = protos::pe::Resource::new();
        resource.rva = Some(value.rva);
        resource.length = Some(value.length);
        resource.offset = value.offset;

        match value.type_id {
            ResourceId::Id(id) => {
                resource.type_ = id
                    .try_into()
                    .ok()
                    .map(EnumOrUnknown::<protos::pe::ResourceType>::from_i32);
            }
            ResourceId::Name(name) => {
                resource.type_string = Some(name.to_vec())
            }
            _ => {}
        }

        match value.rsrc_id {
            ResourceId::Id(id) => resource.id = Some(id),
            ResourceId::Name(name) => {
                resource.name_string = Some(name.to_vec())
            }
            _ => {}
        }

        match value.lang_id {
            ResourceId::Id(id) => resource.language = Some(id),
            ResourceId::Name(name) => {
                resource.language_string = Some(name.to_vec())
            }
            _ => {}
        }

        resource
    }
}

#[allow(dead_code)]
#[derive(Debug)]
pub struct DbgDirEntry {
    /// Reserved.
    characteristics: u32,
    /// The time and date the debugging information was created.
    timestamp: u32,
    /// The major version number of the debugging information format.
    major_version: u16,
    /// The minor version number of the debugging information format.
    minor_version: u16,
    /// The format of the debugging information.
    type_: u32,
    /// The size of the debugging information, in bytes. This value does not
    /// include the debug directory itself.
    raw_data_size: u32,
    /// The address of the debugging information when the image is loaded,
    /// relative to the image base.
    virtual_address: u32,
    /// Offset within the file where debugging information is found.
    raw_data_offset: u32,
}

/// Parser that reads a 32-bits or 64-bits unsigned integer, depending on
/// its argument. The result is always an `u64`.
fn uint(_32bits: bool) -> impl FnMut(&[u8]) -> IResult<&[u8], u64> {
    move |input: &[u8]| {
        if _32bits {
            let (remainder, i) = le_u32(input)?;
            Ok((remainder, i as u64))
        } else {
            le_u64(input)
        }
    }
}

/// Parser that reads a UTF-16LE string.
///
/// If the string is null-terminated, the parser will consume the input, including
/// the null terminator, and return the rest as the remainder. If the string is
/// not null terminated, all the input is expected to contain a UTF-16LE string.
/// The resulting string is a UTF-8 string.
fn utf16_le_string() -> impl FnMut(&[u8]) -> IResult<&[u8], String> {
    move |input: &[u8]| {
        // Read UTF-16 chars until a null terminator is found, or the end
        // of the input is reached.
        let (mut remainder, string) =
            many0(verify(le_u16, |c| *c != 0_u16))(input)?;

        // Consume the null-terminator, if any.
        if !remainder.is_empty() {
            (remainder, _) = take(2_usize)(remainder)?;
        }

        let s = String::from_utf16_lossy(string.as_slice());

        Ok((remainder, s))
    }
}

/// Convert ordinal number to function name.
///
/// For some well-known DLLs the returned name is the one that that corresponds
/// to the given ordinal. For the remaining DLLs the returned name has the form
/// "ordN" where N is the ordinal (e.g: "ord1", "ord23").
fn ord_to_name(dll_name: &str, ordinal: u16) -> Option<String> {
    let func_name = match dll_name.to_ascii_lowercase().as_str() {
        "ws2_32.dll" | "wsock32.dll" => wsock32_ord_to_name(ordinal),
        "oleaut32.dll" => oleaut32_ord_to_name(ordinal),
        _ => None,
    };

    func_name.map(|n| n.to_owned()).or_else(|| Some(format!("ord{}", ordinal)))
}

/// Convert ordinal number to function name for oleaut32.dll.
fn oleaut32_ord_to_name(ordinal: u16) -> Option<&'static str> {
    static OLEAUT32_ORD_TO_NAME: OnceLock<HashMap<u16, &'static str>> =
        OnceLock::new();

    let m = OLEAUT32_ORD_TO_NAME.get_or_init(|| {
        let mut m = HashMap::new();
        m.insert(2, "SysAllocString");
        m.insert(3, "SysReAllocString");
        m.insert(4, "SysAllocStringLen");
        m.insert(5, "SysReAllocStringLen");
        m.insert(6, "SysFreeString");
        m.insert(7, "SysStringLen");
        m.insert(8, "VariantInit");
        m.insert(9, "VariantClear");
        m.insert(10, "VariantCopy");
        m.insert(11, "VariantCopyInd");
        m.insert(12, "VariantChangeType");
        m.insert(13, "VariantTimeToDosDateTime");
        m.insert(14, "DosDateTimeToVariantTime");
        m.insert(15, "SafeArrayCreate");
        m.insert(16, "SafeArrayDestroy");
        m.insert(17, "SafeArrayGetDim");
        m.insert(18, "SafeArrayGetElemsize");
        m.insert(19, "SafeArrayGetUBound");
        m.insert(20, "SafeArrayGetLBound");
        m.insert(21, "SafeArrayLock");
        m.insert(22, "SafeArrayUnlock");
        m.insert(23, "SafeArrayAccessData");
        m.insert(24, "SafeArrayUnaccessData");
        m.insert(25, "SafeArrayGetElement");
        m.insert(26, "SafeArrayPutElement");
        m.insert(27, "SafeArrayCopy");
        m.insert(28, "DispGetParam");
        m.insert(29, "DispGetIDsOfNames");
        m.insert(30, "DispInvoke");
        m.insert(31, "CreateDispTypeInfo");
        m.insert(32, "CreateStdDispatch");
        m.insert(33, "RegisterActiveObject");
        m.insert(34, "RevokeActiveObject");
        m.insert(35, "GetActiveObject");
        m.insert(36, "SafeArrayAllocDescriptor");
        m.insert(37, "SafeArrayAllocData");
        m.insert(38, "SafeArrayDestroyDescriptor");
        m.insert(39, "SafeArrayDestroyData");
        m.insert(40, "SafeArrayRedim");
        m.insert(41, "SafeArrayAllocDescriptorEx");
        m.insert(42, "SafeArrayCreateEx");
        m.insert(43, "SafeArrayCreateVectorEx");
        m.insert(44, "SafeArraySetRecordInfo");
        m.insert(45, "SafeArrayGetRecordInfo");
        m.insert(46, "VarParseNumFromStr");
        m.insert(47, "VarNumFromParseNum");
        m.insert(48, "VarI2FromUI1");
        m.insert(49, "VarI2FromI4");
        m.insert(50, "VarI2FromR4");
        m.insert(51, "VarI2FromR8");
        m.insert(52, "VarI2FromCy");
        m.insert(53, "VarI2FromDate");
        m.insert(54, "VarI2FromStr");
        m.insert(55, "VarI2FromDisp");
        m.insert(56, "VarI2FromBool");
        m.insert(57, "SafeArraySetIID");
        m.insert(58, "VarI4FromUI1");
        m.insert(59, "VarI4FromI2");
        m.insert(60, "VarI4FromR4");
        m.insert(61, "VarI4FromR8");
        m.insert(62, "VarI4FromCy");
        m.insert(63, "VarI4FromDate");
        m.insert(64, "VarI4FromStr");
        m.insert(65, "VarI4FromDisp");
        m.insert(66, "VarI4FromBool");
        m.insert(67, "SafeArrayGetIID");
        m.insert(68, "VarR4FromUI1");
        m.insert(69, "VarR4FromI2");
        m.insert(70, "VarR4FromI4");
        m.insert(71, "VarR4FromR8");
        m.insert(72, "VarR4FromCy");
        m.insert(73, "VarR4FromDate");
        m.insert(74, "VarR4FromStr");
        m.insert(75, "VarR4FromDisp");
        m.insert(76, "VarR4FromBool");
        m.insert(77, "SafeArrayGetVartype");
        m.insert(78, "VarR8FromUI1");
        m.insert(79, "VarR8FromI2");
        m.insert(80, "VarR8FromI4");
        m.insert(81, "VarR8FromR4");
        m.insert(82, "VarR8FromCy");
        m.insert(83, "VarR8FromDate");
        m.insert(84, "VarR8FromStr");
        m.insert(85, "VarR8FromDisp");
        m.insert(86, "VarR8FromBool");
        m.insert(87, "VarFormat");
        m.insert(88, "VarDateFromUI1");
        m.insert(89, "VarDateFromI2");
        m.insert(90, "VarDateFromI4");
        m.insert(91, "VarDateFromR4");
        m.insert(92, "VarDateFromR8");
        m.insert(93, "VarDateFromCy");
        m.insert(94, "VarDateFromStr");
        m.insert(95, "VarDateFromDisp");
        m.insert(96, "VarDateFromBool");
        m.insert(97, "VarFormatDateTime");
        m.insert(98, "VarCyFromUI1");
        m.insert(99, "VarCyFromI2");
        m.insert(100, "VarCyFromI4");
        m.insert(101, "VarCyFromR4");
        m.insert(102, "VarCyFromR8");
        m.insert(103, "VarCyFromDate");
        m.insert(104, "VarCyFromStr");
        m.insert(105, "VarCyFromDisp");
        m.insert(106, "VarCyFromBool");
        m.insert(107, "VarFormatNumber");
        m.insert(108, "VarBstrFromUI1");
        m.insert(109, "VarBstrFromI2");
        m.insert(110, "VarBstrFromI4");
        m.insert(111, "VarBstrFromR4");
        m.insert(112, "VarBstrFromR8");
        m.insert(113, "VarBstrFromCy");
        m.insert(114, "VarBstrFromDate");
        m.insert(115, "VarBstrFromDisp");
        m.insert(116, "VarBstrFromBool");
        m.insert(117, "VarFormatPercent");
        m.insert(118, "VarBoolFromUI1");
        m.insert(119, "VarBoolFromI2");
        m.insert(120, "VarBoolFromI4");
        m.insert(121, "VarBoolFromR4");
        m.insert(122, "VarBoolFromR8");
        m.insert(123, "VarBoolFromDate");
        m.insert(124, "VarBoolFromCy");
        m.insert(125, "VarBoolFromStr");
        m.insert(126, "VarBoolFromDisp");
        m.insert(127, "VarFormatCurrency");
        m.insert(128, "VarWeekdayName");
        m.insert(129, "VarMonthName");
        m.insert(130, "VarUI1FromI2");
        m.insert(131, "VarUI1FromI4");
        m.insert(132, "VarUI1FromR4");
        m.insert(133, "VarUI1FromR8");
        m.insert(134, "VarUI1FromCy");
        m.insert(135, "VarUI1FromDate");
        m.insert(136, "VarUI1FromStr");
        m.insert(137, "VarUI1FromDisp");
        m.insert(138, "VarUI1FromBool");
        m.insert(139, "VarFormatFromTokens");
        m.insert(140, "VarTokenizeFormatString");
        m.insert(141, "VarAdd");
        m.insert(142, "VarAnd");
        m.insert(143, "VarDiv");
        m.insert(144, "DllCanUnloadNow");
        m.insert(145, "DllGetClassObject");
        m.insert(146, "DispCallFunc");
        m.insert(147, "VariantChangeTypeEx");
        m.insert(148, "SafeArrayPtrOfIndex");
        m.insert(149, "SysStringByteLen");
        m.insert(150, "SysAllocStringByteLen");
        m.insert(151, "DllRegisterServer");
        m.insert(152, "VarEqv");
        m.insert(153, "VarIdiv");
        m.insert(154, "VarImp");
        m.insert(155, "VarMod");
        m.insert(156, "VarMul");
        m.insert(157, "VarOr");
        m.insert(158, "VarPow");
        m.insert(159, "VarSub");
        m.insert(160, "CreateTypeLib");
        m.insert(161, "LoadTypeLib");
        m.insert(162, "LoadRegTypeLib");
        m.insert(163, "RegisterTypeLib");
        m.insert(164, "QueryPathOfRegTypeLib");
        m.insert(165, "LHashValOfNameSys");
        m.insert(166, "LHashValOfNameSysA");
        m.insert(167, "VarXor");
        m.insert(168, "VarAbs");
        m.insert(169, "VarFix");
        m.insert(170, "OaBuildVersion");
        m.insert(171, "ClearCustData");
        m.insert(172, "VarInt");
        m.insert(173, "VarNeg");
        m.insert(174, "VarNot");
        m.insert(175, "VarRound");
        m.insert(176, "VarCmp");
        m.insert(177, "VarDecAdd");
        m.insert(178, "VarDecDiv");
        m.insert(179, "VarDecMul");
        m.insert(180, "CreateTypeLib2");
        m.insert(181, "VarDecSub");
        m.insert(182, "VarDecAbs");
        m.insert(183, "LoadTypeLibEx");
        m.insert(184, "SystemTimeToVariantTime");
        m.insert(185, "VariantTimeToSystemTime");
        m.insert(186, "UnRegisterTypeLib");
        m.insert(187, "VarDecFix");
        m.insert(188, "VarDecInt");
        m.insert(189, "VarDecNeg");
        m.insert(190, "VarDecFromUI1");
        m.insert(191, "VarDecFromI2");
        m.insert(192, "VarDecFromI4");
        m.insert(193, "VarDecFromR4");
        m.insert(194, "VarDecFromR8");
        m.insert(195, "VarDecFromDate");
        m.insert(196, "VarDecFromCy");
        m.insert(197, "VarDecFromStr");
        m.insert(198, "VarDecFromDisp");
        m.insert(199, "VarDecFromBool");
        m.insert(200, "GetErrorInfo");
        m.insert(201, "SetErrorInfo");
        m.insert(202, "CreateErrorInfo");
        m.insert(203, "VarDecRound");
        m.insert(204, "VarDecCmp");
        m.insert(205, "VarI2FromI1");
        m.insert(206, "VarI2FromUI2");
        m.insert(207, "VarI2FromUI4");
        m.insert(208, "VarI2FromDec");
        m.insert(209, "VarI4FromI1");
        m.insert(210, "VarI4FromUI2");
        m.insert(211, "VarI4FromUI4");
        m.insert(212, "VarI4FromDec");
        m.insert(213, "VarR4FromI1");
        m.insert(214, "VarR4FromUI2");
        m.insert(215, "VarR4FromUI4");
        m.insert(216, "VarR4FromDec");
        m.insert(217, "VarR8FromI1");
        m.insert(218, "VarR8FromUI2");
        m.insert(219, "VarR8FromUI4");
        m.insert(220, "VarR8FromDec");
        m.insert(221, "VarDateFromI1");
        m.insert(222, "VarDateFromUI2");
        m.insert(223, "VarDateFromUI4");
        m.insert(224, "VarDateFromDec");
        m.insert(225, "VarCyFromI1");
        m.insert(226, "VarCyFromUI2");
        m.insert(227, "VarCyFromUI4");
        m.insert(228, "VarCyFromDec");
        m.insert(229, "VarBstrFromI1");
        m.insert(230, "VarBstrFromUI2");
        m.insert(231, "VarBstrFromUI4");
        m.insert(232, "VarBstrFromDec");
        m.insert(233, "VarBoolFromI1");
        m.insert(234, "VarBoolFromUI2");
        m.insert(235, "VarBoolFromUI4");
        m.insert(236, "VarBoolFromDec");
        m.insert(237, "VarUI1FromI1");
        m.insert(238, "VarUI1FromUI2");
        m.insert(239, "VarUI1FromUI4");
        m.insert(240, "VarUI1FromDec");
        m.insert(241, "VarDecFromI1");
        m.insert(242, "VarDecFromUI2");
        m.insert(243, "VarDecFromUI4");
        m.insert(244, "VarI1FromUI1");
        m.insert(245, "VarI1FromI2");
        m.insert(246, "VarI1FromI4");
        m.insert(247, "VarI1FromR4");
        m.insert(248, "VarI1FromR8");
        m.insert(249, "VarI1FromDate");
        m.insert(250, "VarI1FromCy");
        m.insert(251, "VarI1FromStr");
        m.insert(252, "VarI1FromDisp");
        m.insert(253, "VarI1FromBool");
        m.insert(254, "VarI1FromUI2");
        m.insert(255, "VarI1FromUI4");
        m.insert(256, "VarI1FromDec");
        m.insert(257, "VarUI2FromUI1");
        m.insert(258, "VarUI2FromI2");
        m.insert(259, "VarUI2FromI4");
        m.insert(260, "VarUI2FromR4");
        m.insert(261, "VarUI2FromR8");
        m.insert(262, "VarUI2FromDate");
        m.insert(263, "VarUI2FromCy");
        m.insert(264, "VarUI2FromStr");
        m.insert(265, "VarUI2FromDisp");
        m.insert(266, "VarUI2FromBool");
        m.insert(267, "VarUI2FromI1");
        m.insert(268, "VarUI2FromUI4");
        m.insert(269, "VarUI2FromDec");
        m.insert(270, "VarUI4FromUI1");
        m.insert(271, "VarUI4FromI2");
        m.insert(272, "VarUI4FromI4");
        m.insert(273, "VarUI4FromR4");
        m.insert(274, "VarUI4FromR8");
        m.insert(275, "VarUI4FromDate");
        m.insert(276, "VarUI4FromCy");
        m.insert(277, "VarUI4FromStr");
        m.insert(278, "VarUI4FromDisp");
        m.insert(279, "VarUI4FromBool");
        m.insert(280, "VarUI4FromI1");
        m.insert(281, "VarUI4FromUI2");
        m.insert(282, "VarUI4FromDec");
        m.insert(283, "BSTR_UserSize");
        m.insert(284, "BSTR_UserMarshal");
        m.insert(285, "BSTR_UserUnmarshal");
        m.insert(286, "BSTR_UserFree");
        m.insert(287, "VARIANT_UserSize");
        m.insert(288, "VARIANT_UserMarshal");
        m.insert(289, "VARIANT_UserUnmarshal");
        m.insert(290, "VARIANT_UserFree");
        m.insert(291, "LPSAFEARRAY_UserSize");
        m.insert(292, "LPSAFEARRAY_UserMarshal");
        m.insert(293, "LPSAFEARRAY_UserUnmarshal");
        m.insert(294, "LPSAFEARRAY_UserFree");
        m.insert(295, "LPSAFEARRAY_Size");
        m.insert(296, "LPSAFEARRAY_Marshal");
        m.insert(297, "LPSAFEARRAY_Unmarshal");
        m.insert(298, "VarDecCmpR8");
        m.insert(299, "VarCyAdd");
        m.insert(300, "DllUnregisterServer");
        m.insert(301, "OACreateTypeLib2");
        m.insert(303, "VarCyMul");
        m.insert(304, "VarCyMulI4");
        m.insert(305, "VarCySub");
        m.insert(306, "VarCyAbs");
        m.insert(307, "VarCyFix");
        m.insert(308, "VarCyInt");
        m.insert(309, "VarCyNeg");
        m.insert(310, "VarCyRound");
        m.insert(311, "VarCyCmp");
        m.insert(312, "VarCyCmpR8");
        m.insert(313, "VarBstrCat");
        m.insert(314, "VarBstrCmp");
        m.insert(315, "VarR8Pow");
        m.insert(316, "VarR4CmpR8");
        m.insert(317, "VarR8Round");
        m.insert(318, "VarCat");
        m.insert(319, "VarDateFromUdateEx");
        m.insert(322, "GetRecordInfoFromGuids");
        m.insert(323, "GetRecordInfoFromTypeInfo");
        m.insert(325, "SetVarConversionLocaleSetting");
        m.insert(326, "GetVarConversionLocaleSetting");
        m.insert(327, "SetOaNoCache");
        m.insert(329, "VarCyMulI8");
        m.insert(330, "VarDateFromUdate");
        m.insert(331, "VarUdateFromDate");
        m.insert(332, "GetAltMonthNames");
        m.insert(333, "VarI8FromUI1");
        m.insert(334, "VarI8FromI2");
        m.insert(335, "VarI8FromR4");
        m.insert(336, "VarI8FromR8");
        m.insert(337, "VarI8FromCy");
        m.insert(338, "VarI8FromDate");
        m.insert(339, "VarI8FromStr");
        m.insert(340, "VarI8FromDisp");
        m.insert(341, "VarI8FromBool");
        m.insert(342, "VarI8FromI1");
        m.insert(343, "VarI8FromUI2");
        m.insert(344, "VarI8FromUI4");
        m.insert(345, "VarI8FromDec");
        m.insert(346, "VarI2FromI8");
        m.insert(347, "VarI2FromUI8");
        m.insert(348, "VarI4FromI8");
        m.insert(349, "VarI4FromUI8");
        m.insert(360, "VarR4FromI8");
        m.insert(361, "VarR4FromUI8");
        m.insert(362, "VarR8FromI8");
        m.insert(363, "VarR8FromUI8");
        m.insert(364, "VarDateFromI8");
        m.insert(365, "VarDateFromUI8");
        m.insert(366, "VarCyFromI8");
        m.insert(367, "VarCyFromUI8");
        m.insert(368, "VarBstrFromI8");
        m.insert(369, "VarBstrFromUI8");
        m.insert(370, "VarBoolFromI8");
        m.insert(371, "VarBoolFromUI8");
        m.insert(372, "VarUI1FromI8");
        m.insert(373, "VarUI1FromUI8");
        m.insert(374, "VarDecFromI8");
        m.insert(375, "VarDecFromUI8");
        m.insert(376, "VarI1FromI8");
        m.insert(377, "VarI1FromUI8");
        m.insert(378, "VarUI2FromI8");
        m.insert(379, "VarUI2FromUI8");
        m.insert(401, "OleLoadPictureEx");
        m.insert(402, "OleLoadPictureFileEx");
        m.insert(411, "SafeArrayCreateVector");
        m.insert(412, "SafeArrayCopyData");
        m.insert(413, "VectorFromBstr");
        m.insert(414, "BstrFromVector");
        m.insert(415, "OleIconToCursor");
        m.insert(416, "OleCreatePropertyFrameIndirect");
        m.insert(417, "OleCreatePropertyFrame");
        m.insert(418, "OleLoadPicture");
        m.insert(419, "OleCreatePictureIndirect");
        m.insert(420, "OleCreateFontIndirect");
        m.insert(421, "OleTranslateColor");
        m.insert(422, "OleLoadPictureFile");
        m.insert(423, "OleSavePictureFile");
        m.insert(424, "OleLoadPicturePath");
        m.insert(425, "VarUI4FromI8");
        m.insert(426, "VarUI4FromUI8");
        m.insert(427, "VarI8FromUI8");
        m.insert(428, "VarUI8FromI8");
        m.insert(429, "VarUI8FromUI1");
        m.insert(430, "VarUI8FromI2");
        m.insert(431, "VarUI8FromR4");
        m.insert(432, "VarUI8FromR8");
        m.insert(433, "VarUI8FromCy");
        m.insert(434, "VarUI8FromDate");
        m.insert(435, "VarUI8FromStr");
        m.insert(436, "VarUI8FromDisp");
        m.insert(437, "VarUI8FromBool");
        m.insert(438, "VarUI8FromI1");
        m.insert(439, "VarUI8FromUI2");
        m.insert(440, "VarUI8FromUI4");
        m.insert(441, "VarUI8FromDec");
        m.insert(442, "RegisterTypeLibForUser");
        m.insert(443, "UnRegisterTypeLibForUser");
        m
    });

    m.get(&ordinal).copied()
}

/// Convert ordinal number to function name for wsock32.dll and ws2_32.dll.
fn wsock32_ord_to_name(ordinal: u16) -> Option<&'static str> {
    static WSOCK32_ORD_TO_NAME: OnceLock<HashMap<u16, &'static str>> =
        OnceLock::new();

    let m = WSOCK32_ORD_TO_NAME.get_or_init(|| {
        let mut m = HashMap::new();
        m.insert(1, "accept");
        m.insert(2, "bind");
        m.insert(3, "closesocket");
        m.insert(4, "connect");
        m.insert(5, "getpeername");
        m.insert(6, "getsockname");
        m.insert(7, "getsockopt");
        m.insert(8, "htonl");
        m.insert(9, "htons");
        m.insert(10, "ioctlsocket");
        m.insert(11, "inet_addr");
        m.insert(12, "inet_ntoa");
        m.insert(13, "listen");
        m.insert(14, "ntohl");
        m.insert(15, "ntohs");
        m.insert(16, "recv");
        m.insert(17, "recvfrom");
        m.insert(18, "select");
        m.insert(19, "send");
        m.insert(20, "sendto");
        m.insert(21, "setsockopt");
        m.insert(22, "shutdown");
        m.insert(23, "socket");
        m.insert(24, "GetAddrInfoW");
        m.insert(25, "GetNameInfoW");
        m.insert(26, "WSApSetPostRoutine");
        m.insert(27, "FreeAddrInfoW");
        m.insert(28, "WPUCompleteOverlappedRequest");
        m.insert(29, "WSAAccept");
        m.insert(30, "WSAAddressToStringA");
        m.insert(31, "WSAAddressToStringW");
        m.insert(32, "WSACloseEvent");
        m.insert(33, "WSAConnect");
        m.insert(34, "WSACreateEvent");
        m.insert(35, "WSADuplicateSocketA");
        m.insert(36, "WSADuplicateSocketW");
        m.insert(37, "WSAEnumNameSpaceProvidersA");
        m.insert(38, "WSAEnumNameSpaceProvidersW");
        m.insert(39, "WSAEnumNetworkEvents");
        m.insert(40, "WSAEnumProtocolsA");
        m.insert(41, "WSAEnumProtocolsW");
        m.insert(42, "WSAEventSelect");
        m.insert(43, "WSAGetOverlappedResult");
        m.insert(44, "WSAGetQOSByName");
        m.insert(45, "WSAGetServiceClassInfoA");
        m.insert(46, "WSAGetServiceClassInfoW");
        m.insert(47, "WSAGetServiceClassNameByClassIdA");
        m.insert(48, "WSAGetServiceClassNameByClassIdW");
        m.insert(49, "WSAHtonl");
        m.insert(50, "WSAHtons");
        m.insert(51, "gethostbyaddr");
        m.insert(52, "gethostbyname");
        m.insert(53, "getprotobyname");
        m.insert(54, "getprotobynumber");
        m.insert(55, "getservbyname");
        m.insert(56, "getservbyport");
        m.insert(57, "gethostname");
        m.insert(58, "WSAInstallServiceClassA");
        m.insert(59, "WSAInstallServiceClassW");
        m.insert(60, "WSAIoctl");
        m.insert(61, "WSAJoinLeaf");
        m.insert(62, "WSALookupServiceBeginA");
        m.insert(63, "WSALookupServiceBeginW");
        m.insert(64, "WSALookupServiceEnd");
        m.insert(65, "WSALookupServiceNextA");
        m.insert(66, "WSALookupServiceNextW");
        m.insert(67, "WSANSPIoctl");
        m.insert(68, "WSANtohl");
        m.insert(69, "WSANtohs");
        m.insert(70, "WSAProviderConfigChange");
        m.insert(71, "WSARecv");
        m.insert(72, "WSARecvDisconnect");
        m.insert(73, "WSARecvFrom");
        m.insert(74, "WSARemoveServiceClass");
        m.insert(75, "WSAResetEvent");
        m.insert(76, "WSASend");
        m.insert(77, "WSASendDisconnect");
        m.insert(78, "WSASendTo");
        m.insert(79, "WSASetEvent");
        m.insert(80, "WSASetServiceA");
        m.insert(81, "WSASetServiceW");
        m.insert(82, "WSASocketA");
        m.insert(83, "WSASocketW");
        m.insert(84, "WSAStringToAddressA");
        m.insert(85, "WSAStringToAddressW");
        m.insert(86, "WSAWaitForMultipleEvents");
        m.insert(87, "WSCDeinstallProvider");
        m.insert(88, "WSCEnableNSProvider");
        m.insert(89, "WSCEnumProtocols");
        m.insert(90, "WSCGetProviderPath");
        m.insert(91, "WSCInstallNameSpace");
        m.insert(92, "WSCInstallProvider");
        m.insert(93, "WSCUnInstallNameSpace");
        m.insert(94, "WSCUpdateProvider");
        m.insert(95, "WSCWriteNameSpaceOrder");
        m.insert(96, "WSCWriteProviderOrder");
        m.insert(97, "freeaddrinfo");
        m.insert(98, "getaddrinfo");
        m.insert(99, "getnameinfo");
        m.insert(101, "WSAAsyncSelect");
        m.insert(102, "WSAAsyncGetHostByAddr");
        m.insert(103, "WSAAsyncGetHostByName");
        m.insert(104, "WSAAsyncGetProtoByNumber");
        m.insert(105, "WSAAsyncGetProtoByName");
        m.insert(106, "WSAAsyncGetServByPort");
        m.insert(107, "WSAAsyncGetServByName");
        m.insert(108, "WSACancelAsyncRequest");
        m.insert(109, "WSASetBlockingHook");
        m.insert(110, "WSAUnhookBlockingHook");
        m.insert(111, "WSAGetLastError");
        m.insert(112, "WSASetLastError");
        m.insert(113, "WSACancelBlockingCall");
        m.insert(114, "WSAIsBlocking");
        m.insert(115, "WSAStartup");
        m.insert(116, "WSACleanup");
        m.insert(151, "__WSAFDIsSet");
        m.insert(500, "WEP");
        m
    });

    m.get(&ordinal).copied()
}<|MERGE_RESOLUTION|>--- conflicted
+++ resolved
@@ -15,11 +15,7 @@
 use nom::combinator::{cond, consumed, iterator, map, opt, success, verify};
 use nom::error::ErrorKind;
 use nom::multi::{
-<<<<<<< HEAD
     count, fold_many0, fold_many1, length_data, many0, many1, many_m_n,
-=======
-    count, fold_many1, fold_many_m_n, length_data, many0, many1, many_m_n,
->>>>>>> 15ff70ed
 };
 use nom::number::complete::{le_u16, le_u32, le_u64, u8};
 use nom::sequence::tuple;
