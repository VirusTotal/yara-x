<<<<<<< HEAD
use std::mem;
=======
use std::collections::HashSet;
>>>>>>> cc5d05c7

use crate::modules::protos;
use bstr::{BStr, ByteSlice};
use itertools::Itertools;
#[cfg(feature = "logging")]
use log::error;
use nom::bytes::complete::{tag, take, take_till};
use nom::combinator::{cond, map, verify};
use nom::error::ErrorKind;
use nom::multi::{count, length_count};
use nom::number::complete::{be_u32, le_u32, u16, u32, u64, u8};
use nom::number::Endianness;
use nom::sequence::tuple;
use nom::{Err, IResult, Parser};
use protobuf::MessageField;

type Error<'a> = nom::error::Error<&'a [u8]>;

/// Mach-O magic constants
const MH_MAGIC: u32 = 0xfeedface;
const MH_CIGAM: u32 = 0xcefaedfe;
const MH_MAGIC_64: u32 = 0xfeedfacf;
const MH_CIGAM_64: u32 = 0xcffaedfe;

/// Mach-O FAT magic constants
const FAT_MAGIC: u32 = 0xcafebabe;
const FAT_CIGAM: u32 = 0xbebafeca;
const FAT_MAGIC_64: u32 = 0xcafebabf;
const FAT_CIGAM_64: u32 = 0xbfbafeca;

/// Mach-O code signature constants
const _CS_MAGIC_REQUIREMENT: u32 = 0xfade0c00;
const _CS_MAGIC_REQUIREMENTS: u32 = 0xfade0c01;
const _CS_MAGIC_CODEDIRECTORY: u32 = 0xfade0c02;
const _CS_MAGIC_EMBEDDED_SIGNATURE: u32 = 0xfade0cc0;
const _CS_MAGIC_DETACHED_SIGNATURE: u32 = 0xfade0cc1;
const _CS_MAGIC_BLOBWRAPPER: u32 = 0xfade0b01;
const CS_MAGIC_EMBEDDED_ENTITLEMENTS: u32 = 0xfade7171;

/// Mach-O export flag constants
const EXPORT_SYMBOL_FLAGS_WEAK_DEFINITION: u64 = 0x00000004;
const EXPORT_SYMBOL_FLAGS_REEXPORT: u64 = 0x00000008;
const EXPORT_SYMBOL_FLAGS_STUB_AND_RESOLVER: u64 = 0x00000010;

/// Mach-O import opcode consants
const BIND_OPCODE_MASK: u8 = 0xF0;
const BIND_IMMEDIATE_MASK: u8 = 0x0F;
const _BIND_OPCODE_DONE: u8 = 0x00;
const _BIND_OPCODE_SET_DYLIB_ORDINAL_IMM: u8 = 0x10;
const BIND_OPCODE_SET_DYLIB_ORDINAL_ULEB: u8 = 0x20;
const _BIND_OPCODE_SET_DYLIB_SPECIAL_IMM: u8 = 0x30;
const BIND_OPCODE_SET_SYMBOL_TRAILING_FLAGS_IMM: u8 = 0x40;
const _BIND_OPCODE_SET_TYPE_IMM: u8 = 0x50;
const BIND_OPCODE_SET_ADDEND_SLEB: u8 = 0x60;
const BIND_OPCODE_SET_SEGMENT_AND_OFFSET_ULEB: u8 = 0x70;
const BIND_OPCODE_ADD_ADDR_ULEB: u8 = 0x80;
const _BIND_OPCODE_DO_BIND: u8 = 0x90;
const BIND_OPCODE_DO_BIND_ADD_ADDR_ULEB: u8 = 0xA0;
const _BIND_OPCODE_DO_BIND_ADD_ADDR_IMM_SCALED: u8 = 0xB0;
const BIND_OPCODE_DO_BIND_ULEB_TIMES_SKIPPING_ULEB: u8 = 0xC0;

/// Mach-O dynamic linker constant
const LC_REQ_DYLD: u32 = 0x80000000;

/// Mach-O load commands
const LC_SEGMENT: u32 = 0x00000001;
const LC_SYMTAB: u32 = 0x00000002;
const LC_UNIXTHREAD: u32 = 0x00000005;
const LC_DYSYMTAB: u32 = 0x0000000b;
const LC_LOAD_DYLIB: u32 = 0x0000000c;
const LC_ID_DYLIB: u32 = 0x0000000d;
const LC_LOAD_DYLINKER: u32 = 0x0000000e;
const LC_ID_DYLINKER: u32 = 0x0000000f;
const LC_LOAD_WEAK_DYLIB: u32 = 0x18 | LC_REQ_DYLD;
const LC_SEGMENT_64: u32 = 0x00000019;
const LC_UUID: u32 = 0x00000001b;
const LC_RPATH: u32 = 0x1c | LC_REQ_DYLD;
const LC_CODE_SIGNATURE: u32 = 0x0000001d;
const LC_REEXPORT_DYLIB: u32 = 0x1f | LC_REQ_DYLD;
const LC_DYLD_INFO: u32 = 0x00000022;
const LC_DYLD_INFO_ONLY: u32 = 0x22 | LC_REQ_DYLD;
const LC_VERSION_MIN_MACOSX: u32 = 0x00000024;
const LC_VERSION_MIN_IPHONEOS: u32 = 0x00000025;
const LC_DYLD_ENVIRONMENT: u32 = 0x00000027;
const LC_MAIN: u32 = 0x28 | LC_REQ_DYLD;
const LC_SOURCE_VERSION: u32 = 0x0000002a;
const LC_VERSION_MIN_TVOS: u32 = 0x0000002f;
const LC_VERSION_MIN_WATCHOS: u32 = 0x00000030;
const LC_BUILD_VERSION: u32 = 0x00000032;

/// Mach-O CPU types
const CPU_TYPE_MC680X0: u32 = 0x00000006;
const CPU_TYPE_X86: u32 = 0x00000007;
const CPU_TYPE_X86_64: u32 = 0x01000007;
const CPU_TYPE_ARM: u32 = 0x0000000c;
const CPU_TYPE_ARM64: u32 = 0x0100000c;
const CPU_TYPE_MC88000: u32 = 0x0000000d;
const CPU_TYPE_SPARC: u32 = 0x0000000e;
const CPU_TYPE_POWERPC: u32 = 0x00000012;
const CPU_TYPE_POWERPC64: u32 = 0x01000012;

/// Represents a Mach-O file. It can represent both a multi-architecture
/// binary (a.k.a. FAT binary) or a single-architecture binary.
pub struct MachO<'a> {
    /// When representing a FAT binary, this contains the file magic. It's
    /// `None` when the Mach-O file is a single-architecture binary.
    fat_magic: Option<u32>,
    /// When representing a FAT binary, this array contains one entry per
    /// architecture supported by the FAT binary. In such case the number of
    /// entries in this array should be equal to the number of entries in the
    /// `files` array. When representing a single-architecture Mach-O, this
    /// array is empty.
    archs: Vec<FatArch>,
    /// This array contains an entry per architecture included in the Mach-O
    /// file. For single-architecture binaries the array contains a single
    /// entry.
    files: Vec<MachOFile<'a>>,
}

impl<'a> MachO<'a> {
    /// Given the content of Macho-O file, parses it and returns a [`MachO`]
    /// object representing the file.
    pub fn parse(data: &'a [u8]) -> Result<Self, Err<Error<'a>>> {
        let (_, magic) = le_u32(data)?;

        if matches!(magic, FAT_MAGIC | FAT_CIGAM | FAT_MAGIC_64 | FAT_CIGAM_64)
        {
            Self::parse_fat_macho_file(data)
        } else {
            Ok(Self {
                fat_magic: None,
                archs: Vec::new(),
                files: vec![Self::parse_macho_file(data)?],
            })
        }
    }
}

impl<'a> MachO<'a> {
    /// Parses a FAT Mach-O file.
    fn parse_fat_macho_file(data: &'a [u8]) -> Result<Self, Err<Error<'a>>> {
        // Parse the magic number and make sure it's valid for a FAT
        // Mach-O file.
        let (remainder, magic) = verify(be_u32, |magic| {
            matches!(
                *magic,
                FAT_MAGIC | FAT_CIGAM | FAT_MAGIC_64 | FAT_CIGAM_64
            )
        })
        .parse(data)?;

        // The magic number indicates the endianness.
        let endianness = match magic {
            FAT_MAGIC | FAT_MAGIC_64 => Endianness::Big,
            FAT_CIGAM | FAT_CIGAM_64 => Endianness::Little,
            _ => unreachable!(),
        };

        // The magic number also indicates whether this is a 32-bits or
        // 64-bits binary.
        let is_32_bits = match magic {
            FAT_MAGIC | FAT_CIGAM => true,
            FAT_MAGIC_64 | FAT_CIGAM_64 => false,
            _ => unreachable!(),
        };

        // After the magic comes an u32 with the number of `fat_arch`
        // structures that follow (`fat_arch64` for 64-bits binaries). Each
        // structure describes an individual Mach-O file included in the FAT
        // binary.
        let (_, archs) = length_count(
            // number of architectures.
            u32(endianness),
            // fat_arch/fat_arch64 structure.
            map(
                tuple((
                    u32(endianness),                    // cputype
                    u32(endianness),                    // cpusubtype
                    uint(endianness, is_32_bits),       // offset
                    uint(endianness, is_32_bits),       // size
                    u32(endianness),                    // align
                    cond(!is_32_bits, u32(endianness)), // reserved
                )),
                |(cputype, cpusubtype, offset, size, align, reserved)| {
                    FatArch {
                        cputype,
                        cpusubtype,
                        offset,
                        size,
                        align,
                        reserved: reserved.unwrap_or_default(),
                    }
                },
            ),
        )(remainder)?;

        let mut files = Vec::new();

        // Parse each of the individual Mach-O files contained in the FAT
        // binary. Errors that occur while parsing individual Mach-O files are
        // not propagated. If the FAT file is truncated for example, we may be
        // able to parse some of the Mach-O files while the rest can't be
        // parsed, but we still consider that case a success.
        for arch in &archs {
            let start = arch.offset as usize;
            let end = start.saturating_add(arch.size as usize);

            if let Some(macho) = data.get(start..end) {
                match Self::parse_macho_file(macho) {
                    Ok(macho) => files.push(macho),
                    #[cfg(feature = "logging")]
                    Err(err) => {
                        error!("Error parsing Mach-O file: {:?}", err);
                    }
                    #[cfg(not(feature = "logging"))]
                    Err(_) => {}
                }
            };
        }

        Ok(MachO { fat_magic: Some(magic), archs, files })
    }

    /// Parses a single-architecture Mach-O file.
    fn parse_macho_file(data: &'a [u8]) -> Result<MachOFile, Err<Error<'a>>> {
        let (remainder, magic) = verify(be_u32, |magic| {
            matches!(*magic, MH_MAGIC | MH_CIGAM | MH_MAGIC_64 | MH_CIGAM_64)
        })
        .parse(data)?;

        let endianness = match magic {
            MH_MAGIC | MH_MAGIC_64 => Endianness::Big,
            MH_CIGAM | MH_CIGAM_64 => Endianness::Little,
            _ => unreachable!(),
        };

        let is_32_bits = match magic {
            MH_MAGIC | MH_CIGAM => true,
            MH_MAGIC_64 | MH_CIGAM_64 => false,
            _ => unreachable!(),
        };

        let (mut commands, header) = map(
            tuple((
                u32(endianness),                    // cputype
                u32(endianness),                    // cpusubtype
                u32(endianness),                    // filetype
                u32(endianness),                    // ncmds
                u32(endianness),                    // sizeofcmds,
                u32(endianness),                    // flags,
                cond(!is_32_bits, u32(endianness)), // reserved, only in 64-bits
            )),
            |(
                cputype,
                cpusubtype,
                filetype,
                ncmds,
                sizeofcmds,
                flags,
                reserved,
            )| {
                MachOHeader {
                    magic,
                    cputype,
                    cpusubtype,
                    filetype,
                    ncmds,
                    sizeofcmds,
                    flags,
                    reserved,
                }
            },
        )(remainder)?;

        let mut macho = MachOFile {
            endianness,
            is_32_bits,
            header,
            segments: Vec::new(),
            dylibs: Vec::new(),
            rpaths: Vec::new(),
            symtab: None,
            dysymtab: None,
            dynamic_linker: None,
            dyld_info: None,
            source_version: None,
            entry_point_offset: None,
            entry_point_rva: None,
            stack_size: None,
            code_signature_data: None,
            entitlements: Vec::new(),
            certificates: None,
            uuid: None,
            build_version: None,
            min_version: None,
            exports: Vec::new(),
            imports: Vec::new(),
        };

        for _ in 0..macho.header.ncmds as usize {
            match macho.command()(commands) {
                Ok((c, _)) => commands = c,
                Err(err) => {
                    #[cfg(feature = "logging")]
                    error!("Error parsing Mach-O file: {:?}", err);
                    // Break the loop when the end of file has been reached.
                    // With other types of errors we keep trying to parse more
                    // commands as one individual command structure could be
                    // corrupted while the rest are ok. But when the end of
                    // the file is reached there are no more commands that can
                    // be parsed.
                    if let Err::Error(e) = err {
                        if e.code == ErrorKind::Eof {
                            break;
                        }
                    }
                }
            }
        }

        if let Some(ref mut symtab) = macho.symtab {
            let str_offset = symtab.stroff as usize;
            let str_end = symtab.strsize as usize;

            // We don't want the dyld_shared_cache ones for now
            if let Some(string_table) =
                data.get(str_offset..str_offset.saturating_add(str_end))
            {
                let strings: Vec<&'a [u8]> = string_table
                    .split(|&c| c == b'\0')
                    .map(|line| BStr::new(line).trim_end_with(|c| c == '\0'))
                    .filter(|s| !s.trim().is_empty())
                    .collect();

                symtab.entries.extend(strings);
            }
        }

        if let Some(entry_point_rva) = macho.entry_point_rva {
            macho.entry_point_offset = macho.rva_to_offset(entry_point_rva);
        }

        if let Some(ref code_signature_data) = macho.code_signature_data {
            let offset = code_signature_data.dataoff as usize;
            let size = code_signature_data.datasize as usize;
            if let Some(super_data) =
                data.get(offset..offset.saturating_add(size))
            {
                if let Err(_err) = macho.cs_superblob()(super_data) {
                    #[cfg(feature = "logging")]
                    error!("Error parsing Mach-O file: {:?}", _err);
                    // fail silently if it fails, data was not formatted
                    // correctly but parsing should still proceed for
                    // everything else
                };
            }
        }

        if let Some(ref dyld_info) = macho.dyld_info {
            let offset = dyld_info.export_off as usize;
            let size = dyld_info.export_size as usize;
            if let Some(export_data) =
                data.get(offset..offset.saturating_add(size))
            {
                if let Err(_err) = macho.exports()(export_data) {
                    #[cfg(feature = "logging")]
                    error!("Error parsing Mach-O file: {:?}", _err);
                    // fail silently if it fails, data was not formatted
                    // correctly but parsing should still proceed for
                    // everything else
                };
            }
        }

        if let Some(ref dyld_info) = macho.dyld_info {
            for (offset, size) in [
                (dyld_info.bind_off, dyld_info.bind_size),
                (dyld_info.lazy_bind_off, dyld_info.lazy_bind_size),
                (dyld_info.weak_bind_off, dyld_info.weak_bind_size),
            ] {
                let offset = offset as usize;
                let size = size as usize;
                if let Some(import_data) =
                    data.get(offset..offset.saturating_add(size))
                {
                    if let Err(_err) = macho.imports()(import_data) {
                        #[cfg(feature = "logging")]
                        error!("Error parsing Mach-O file: {:?}", _err);
                        // fail silently if it fails, data was not formatted
                        // correctly but parsing should still proceed for
                        // everything else
                    };
                }
            }
        }

        Ok(macho)
    }
}

pub struct MachOFile<'a> {
    endianness: Endianness,
    is_32_bits: bool,
    entry_point_offset: Option<u64>,
    entry_point_rva: Option<u64>,
    stack_size: Option<u64>,
    header: MachOHeader,
    segments: Vec<Segment<'a>>,
    dylibs: Vec<Dylib<'a>>,
    symtab: Option<Symtab<'a>>,
    dysymtab: Option<Dysymtab>,
    dyld_info: Option<DyldInfo>,
    dynamic_linker: Option<&'a [u8]>,
    source_version: Option<String>,
    rpaths: Vec<&'a [u8]>,
    uuid: Option<&'a [u8]>,
    code_signature_data: Option<LinkedItData>,
    entitlements: Vec<String>,
    certificates: Option<Certificates>,
    build_version: Option<BuildVersionCommand>,
    min_version: Option<MinVersion>,
    exports: Vec<String>,
    imports: Vec<String>,
}

impl<'a> MachOFile<'a> {
    /// Converts a relative virtual address (RVA) to file object.
    pub fn rva_to_offset(&self, rva: u64) -> Option<u64> {
        for segment in &self.segments {
            let start = segment.vmaddr;
            let end = segment.vmaddr.checked_add(segment.vmsize)?;
            if rva >= start && rva < end {
                return segment.fileoff.checked_add(rva.checked_sub(start)?);
            }
        }
        None
    }
}

impl<'a> MachOFile<'a> {
    /// Parser that parses a Mach-O section.
    fn section(
        &self,
    ) -> impl FnMut(&'a [u8]) -> IResult<&'a [u8], Section> + '_ {
        map(
            tuple((
                // sectname
                map(take(16_usize), |name| {
                    BStr::new(name).trim_end_with(|c| c == '\0')
                }),
                // segname
                map(take(16_usize), |name| {
                    BStr::new(name).trim_end_with(|c| c == '\0')
                }),
                uint(self.endianness, self.is_32_bits), // addr
                uint(self.endianness, self.is_32_bits), // size
                u32(self.endianness),                   // offset
                u32(self.endianness),                   // align
                u32(self.endianness),                   // reloff
                u32(self.endianness),                   // nreloc
                u32(self.endianness),                   // flags
                u32(self.endianness),                   // reserved1
                u32(self.endianness),                   // reserved2
                cond(!self.is_32_bits, u32(self.endianness)), // reserved3
            )),
            |(
                sectname,
                segname,
                addr,
                size,
                offset,
                align,
                reloff,
                nreloc,
                flags,
                reserved1,
                reserved2,
                reserved3,
            )| {
                Section {
                    sectname,
                    segname,
                    addr,
                    size,
                    offset,
                    align,
                    reloff,
                    nreloc,
                    flags,
                    reserved1,
                    reserved2,
                    reserved3,
                }
            },
        )
    }

    /// Parser that parses a Mach-O command.
    fn command(
        &mut self,
    ) -> impl FnMut(&'a [u8]) -> IResult<&'a [u8], ()> + '_ {
        move |input: &'a [u8]| {
            // The first two u32 in the command are the value that indicates
            // the command type, and the size of the command's data.
            let (remainder, (command, command_size)) = tuple((
                u32(self.endianness), // command
                u32(self.endianness), // command_size
            ))(input)?;

            // Take the command's data.
            let (remainder, command_data) = take(
                // `command_size` includes the sizes of `command` and
                // `command_size` itself, which is 8 bytes in total. So,
                // the size of the command's data is actually `command_size`
                // minus 8.
                command_size.saturating_sub(8),
            )(remainder)?;

            // Parse the command's data. Parsers for individual commands must
            // consume all `command_data`.
            match command {
                LC_MAIN => {
                    let (_, (entry_point_offset, stack_size)) =
                        self.main_command()(command_data)?;
                    self.entry_point_offset = Some(entry_point_offset);
                    self.stack_size = Some(stack_size);
                }
                LC_UNIXTHREAD => {
                    let (_, eip) = self.thread_command()(command_data)?;
                    self.entry_point_rva = Some(eip);
                }
                LC_SEGMENT | LC_SEGMENT_64 => {
                    let (_, segment) = self.segment_command()(command_data)?;
                    self.segments.push(segment);
                }
                LC_RPATH => {
                    let (_, rpath) = self.rpath_command()(command_data)?;
                    self.rpaths.push(rpath);
                }
                LC_LOAD_DYLIB | LC_ID_DYLIB | LC_LOAD_WEAK_DYLIB
                | LC_REEXPORT_DYLIB => {
                    let (_, dylib) = self.dylib_command()(command_data)?;
                    self.dylibs.push(dylib);
                }
                LC_SOURCE_VERSION => {
                    let (_, ver) =
                        self.source_version_command()(command_data)?;
                    self.source_version =
                        Some(convert_to_source_version_string(ver));
                }
                LC_ID_DYLINKER | LC_LOAD_DYLINKER | LC_DYLD_ENVIRONMENT => {
                    let (_, dylinker) = self.dylinker_command()(command_data)?;
                    self.dynamic_linker = Some(dylinker);
                }
                LC_SYMTAB => {
                    let (_, symtab) = self.symtab_command()(command_data)?;
                    self.symtab = Some(symtab);
                }
                LC_DYSYMTAB => {
                    let (_, dysymtab) = self.dysymtab_command()(command_data)?;
                    self.dysymtab = Some(dysymtab);
                }
                LC_CODE_SIGNATURE => {
                    let (_, lid) = self.linkeditdata_command()(command_data)?;
                    self.code_signature_data = Some(lid);
                }
                LC_DYLD_INFO | LC_DYLD_INFO_ONLY => {
                    let (_, dyld_info) =
                        self.dyld_info_command()(command_data)?;
                    self.dyld_info = Some(dyld_info);
                }
                LC_UUID => {
                    let (_, uuid) = self.uuid_command()(command_data)?;
                    self.uuid = Some(uuid);
                }
                LC_BUILD_VERSION => {
                    let (_, bv) = self.build_version_command()(command_data)?;
                    self.build_version = Some(bv);
                }
                LC_VERSION_MIN_MACOSX
                | LC_VERSION_MIN_IPHONEOS
                | LC_VERSION_MIN_TVOS
                | LC_VERSION_MIN_WATCHOS => {
                    let (_, mut mv) =
                        self.min_version_command()(command_data)?;
                    mv.device = command;
                    self.min_version = Some(mv);
                }
                _ => {}
            }

            Ok((remainder, ()))
        }
    }

    /// Parser that parses a LC_MAIN command.
    fn main_command(
        &mut self,
    ) -> impl FnMut(&'a [u8]) -> IResult<&'a [u8], (u64, u64)> + '_ {
        tuple((
            u64(self.endianness), // entryoff,
            u64(self.endianness), // stacksize,
        ))
    }

    /// Parser that parses a LC_UNIXTHREAD command.
    fn thread_command(
        &self,
    ) -> impl FnMut(&'a [u8]) -> IResult<&'a [u8], u64> + '_ {
        move |input: &'a [u8]| {
            let (remainder, (_flavor, _count)) = tuple((
                u32(self.endianness), // flavor
                u32(self.endianness), // count
            ))(input)?;

            match self.header.cputype {
                CPU_TYPE_X86 => self.x86_thread_state()(remainder),
                CPU_TYPE_X86_64 => self.x86_64_thread_state()(remainder),
                CPU_TYPE_ARM => self.arm_thread_state()(remainder),
                CPU_TYPE_ARM64 => self.arm64_thread_state()(remainder),
                CPU_TYPE_POWERPC => self.ppc_thread_state()(remainder),
                CPU_TYPE_POWERPC64 => self.ppc64_thread_state()(remainder),
                CPU_TYPE_MC680X0 => self.m68k_thread_state()(remainder),
                CPU_TYPE_MC88000 => self.m88k_thread_state()(remainder),
                CPU_TYPE_SPARC => self.sparc_thread_state()(remainder),
                _ => Ok((remainder, 0)),
            }
        }
    }

    /// Parser that parses a LC_SEGMENT or LC_SEGMENT_64 command.
    fn segment_command(
        &self,
    ) -> impl FnMut(&'a [u8]) -> IResult<&'a [u8], Segment> + '_ {
        move |input: &'a [u8]| {
            let (
                remainder,
                (
                    segname,
                    vmaddr,
                    vmsize,
                    fileoff,
                    filesize,
                    maxprot,
                    initprot,
                    nsects,
                    flags,
                ),
            ) = tuple((
                // name
                map(take(16_usize), |name| {
                    BStr::new(name).trim_end_with(|c| c == '\0')
                }),
                uint(self.endianness, self.is_32_bits), // vmaddr
                uint(self.endianness, self.is_32_bits), // vmsize
                uint(self.endianness, self.is_32_bits), // fileoff
                uint(self.endianness, self.is_32_bits), // filesize,
                u32(self.endianness),                   // maxprot,
                u32(self.endianness),                   // initprot,
                u32(self.endianness),                   // nsects,
                u32(self.endianness),                   // flags,
            ))(input)?;

            let (remainder, sections) =
                count(self.section(), nsects as usize)(remainder)?;

            Ok((
                remainder,
                Segment {
                    segname,
                    vmaddr,
                    vmsize,
                    fileoff,
                    filesize,
                    maxprot,
                    initprot,
                    nsects,
                    flags,
                    sections,
                },
            ))
        }
    }

    /// Parser that parses a LC_LOAD_DYLIB, LC_ID_DYLIB, LC_LOAD_WEAK_DYLIB
    /// or LC_REEXPORT_DYLIB command.
    fn dylib_command(
        &self,
    ) -> impl FnMut(&'a [u8]) -> IResult<&'a [u8], Dylib> + '_ {
        move |input: &'a [u8]| {
            let (
                remainder,
                (_offset, timestamp, current_version, compatibility_version),
            ) = tuple((
                u32(self.endianness), // offset,
                u32(self.endianness), // timestamp,
                u32(self.endianness), // current_version,
                u32(self.endianness), // compatibility_version,
            ))(input)?;

            Ok((
                &[],
                Dylib {
                    name: BStr::new(remainder).trim_end_with(|c| c == '\0'),
                    timestamp,
                    current_version,
                    compatibility_version,
                },
            ))
        }
    }

    /// Parser that parses a LC_DYSYMTAB command.
    fn symtab_command(
        &self,
    ) -> impl FnMut(&'a [u8]) -> IResult<&'a [u8], Symtab> + '_ {
        map(
            tuple((
                u32(self.endianness), //  symoff
                u32(self.endianness), //  nsyms
                u32(self.endianness), //  stroff
                u32(self.endianness), //  strsize
            )),
            |(symoff, nsyms, stroff, strsize)| Symtab {
                symoff,
                nsyms,
                stroff,
                strsize,
                entries: Vec::new(),
            },
        )
    }

    /// Parser that parses a LC_DYSYMTAB command.
    fn dysymtab_command(
        &self,
    ) -> impl FnMut(&'a [u8]) -> IResult<&'a [u8], Dysymtab> + '_ {
        map(
            tuple((
                u32(self.endianness), //  ilocalsym
                u32(self.endianness), //  nlocalsym
                u32(self.endianness), //  iextdefsym
                u32(self.endianness), //  nextdefsym
                u32(self.endianness), //  tocoff
                u32(self.endianness), //  ntoc
                u32(self.endianness), //  modtaboff
                u32(self.endianness), //  nmodtab
                u32(self.endianness), //  extrefsymoff
                u32(self.endianness), //  nextrefsyms
                u32(self.endianness), //  indirectsymoff
                u32(self.endianness), //  nindirectsyms =
                u32(self.endianness), //  extreloff
                u32(self.endianness), //  nextrel
                u32(self.endianness), //  locreloff
                u32(self.endianness), //  nlocrel
            )),
            |(
                ilocalsym,
                nlocalsym,
                iextdefsym,
                nextdefsym,
                tocoff,
                ntoc,
                modtaboff,
                nmodtab,
                extrefsymoff,
                nextrefsyms,
                indirectsymoff,
                nindirectsyms,
                extreloff,
                nextrel,
                locreloff,
                nlocrel,
            )| {
                Dysymtab {
                    ilocalsym,
                    nlocalsym,
                    iextdefsym,
                    nextdefsym,
                    tocoff,
                    ntoc,
                    modtaboff,
                    nmodtab,
                    extrefsymoff,
                    nextrefsyms,
                    indirectsymoff,
                    nindirectsyms,
                    extreloff,
                    nextrel,
                    locreloff,
                    nlocrel,
                }
            },
        )
    }

    /// Parser that parses a LC_CODESIGNATURE command
    fn linkeditdata_command(
        &self,
    ) -> impl FnMut(&'a [u8]) -> IResult<&'a [u8], LinkedItData> + '_ {
        map(
            tuple((
                u32(self.endianness), //  dataoff
                u32(self.endianness), //  datasize
            )),
            |(dataoff, datasize)| LinkedItData { dataoff, datasize },
        )
    }

    fn cs_blob(
        &self,
    ) -> impl FnMut(&'a [u8]) -> IResult<&'a [u8], CSBlob> + '_ {
        move |input: &'a [u8]| {
            let (_, (magic, length)) = tuple((
                u32(Endianness::Big), // magic
                u32(Endianness::Big), // length,
            ))(input)?;

            Ok((&[], CSBlob { magic, length }))
        }
    }

    fn cs_index(
        &self,
    ) -> impl FnMut(&'a [u8]) -> IResult<&'a [u8], CSBlobIndex> + '_ {
        move |input: &'a [u8]| {
            let (input, (_blobtype, offset)) = tuple((
                u32(Endianness::Big), // blobtype
                u32(Endianness::Big), // offset,
            ))(input)?;

            Ok((input, CSBlobIndex { _blobtype, offset, blob: None }))
        }
    }

    fn cs_superblob(
        &mut self,
    ) -> impl FnMut(&'a [u8]) -> IResult<&'a [u8], CSSuperBlob> + '_ {
        move |input: &'a [u8]| {
            let (mut remainder, (_magic, _length, count)) =
                tuple((
                    u32(Endianness::Big), // magic
                    u32(Endianness::Big), // offset,
                    u32(Endianness::Big), // count,
                ))(input)?;

            let mut super_blob =
                CSSuperBlob { _magic, _length, count, index: Vec::new() };

            let mut cs_index: CSBlobIndex;

            for _ in 0..super_blob.count {
                (remainder, cs_index) = self.cs_index()(remainder)?;

                cs_index.blob = input
                    .get(cs_index.offset as usize..)
                    .and_then(|blob_data| self.cs_blob()(blob_data).ok())
                    .map(|(_, blob)| blob);

                super_blob.index.push(cs_index);
            }

            let super_data = input;

            // Iterator over the `CSBlobIndex` entries that have some blob.
            let blobs = super_blob.index.iter().filter_map(|blob_index| {
                blob_index
                    .blob
                    .as_ref()
                    .map(|blob| (blob_index.offset as usize, blob))
            });

            for (offset, blob) in blobs {
                let length = blob.length as usize;
                let size_of_blob = std::mem::size_of::<CSBlob>();
                if blob.magic == CS_MAGIC_EMBEDDED_ENTITLEMENTS {
                    let xml_data = match super_data
                        .get(offset + size_of_blob..offset + length)
                    {
                        Some(data) => data,
                        None => continue,
                    };

                    let xml_string =
                        std::str::from_utf8(xml_data).unwrap_or_default();

                    let opt = roxmltree::ParsingOptions {
                        allow_dtd: true,
                        ..roxmltree::ParsingOptions::default()
                    };

                    if let Ok(parsed_xml) =
                        roxmltree::Document::parse_with_options(
                            xml_string, opt,
                        )
                    {
                        for node in parsed_xml.descendants().filter(|n| {
                            n.has_tag_name("key") || n.has_tag_name("array")
                        }) {
                            if let Some(entitlement) = node.text() {
                                if node.has_tag_name("array") {
                                    node.descendants()
                                        .filter_map(|n| n.text())
                                        .filter(|t| !t.trim().is_empty())
                                        .unique()
                                        .map(|t| t.to_string())
                                        .for_each(|array_entitlement| {
                                            self.entitlements
                                                .push(array_entitlement)
                                        });
                                } else {
                                    self.entitlements
                                        .push(entitlement.to_string());
                                }
                            }
                        }
                    }
                }
            }

            Ok((&[], super_blob))
        }
    }

    /// Parser that parses LC_DYLD_INFO_ONLY and LC_DYLD_INFO commands
    fn dyld_info_command(
        &self,
    ) -> impl FnMut(&'a [u8]) -> IResult<&'a [u8], DyldInfo> + '_ {
        map(
            tuple((
                u32(self.endianness), //  rebase_off
                u32(self.endianness), //  rebase_size
                u32(self.endianness), //  bind_off
                u32(self.endianness), //  bind_size
                u32(self.endianness), //  weak_bind_off
                u32(self.endianness), //  weak_bind_size
                u32(self.endianness), //  lazy_bind_off
                u32(self.endianness), //  lazy_bind_size
                u32(self.endianness), //  export_off
                u32(self.endianness), //  export_size
            )),
            |(
                rebase_off,
                rebase_size,
                bind_off,
                bind_size,
                weak_bind_off,
                weak_bind_size,
                lazy_bind_off,
                lazy_bind_size,
                export_off,
                export_size,
            )| {
                DyldInfo {
                    rebase_off,
                    rebase_size,
                    bind_off,
                    bind_size,
                    weak_bind_off,
                    weak_bind_size,
                    lazy_bind_off,
                    lazy_bind_size,
                    export_off,
                    export_size,
                }
            },
        )
    }

    fn parse_export_node(
        &mut self,
    ) -> impl FnMut(&'a [u8], usize) -> IResult<&'a [u8], usize> + '_ {
        move |data: &'a [u8], offset: usize| {
            let mut stack = Vec::<ExportNode>::new();
            let mut visited = HashSet::<usize>::new();

            stack.push(ExportNode { offset, prefix: "".to_string() });

            while !stack.is_empty() && !data.is_empty() && offset < data.len()
            {
                let export_node = stack.pop().unwrap();

                // If node was already visited, continue without processing it.
                if !visited.insert(export_node.offset) {
                    continue;
                }

                let node_data = match data.get(export_node.offset..) {
                    Some(data) => data,
                    None => continue,
                };

                let (mut remaining_data, length) = uleb128(node_data)?;

                if length != 0 {
                    let (remainder, flags) = uleb128(remaining_data)?;
                    match flags {
                        EXPORT_SYMBOL_FLAGS_STUB_AND_RESOLVER => {
                            let (remainder, (_stub_offset, _resolver_offset)) =
                                tuple((uleb128, uleb128))(remainder)?;
                            remaining_data = remainder;
                        }
                        EXPORT_SYMBOL_FLAGS_REEXPORT => {
                            let (remainder, _ordinal) = uleb128(remainder)?;

                            let (remainder, _label) =
                                map(
                                    tuple((
                                        take_till(|b| b == b'\x00'),
                                        tag(b"\x00"),
                                    )),
                                    |(s, _)| s,
                                )(remainder)?;

                            remaining_data = remainder;
                        }
                        EXPORT_SYMBOL_FLAGS_WEAK_DEFINITION => {
                            let (remainder, _offset) = uleb128(remainder)?;
                            remaining_data = remainder;
                        }
                        _ => {}
                    }
                }

                let (mut edge_remainder, edges) = u8(remaining_data)?;

                for _ in 0..edges {
                    let (remainder, edge_label) =
                        map(
                            tuple((take_till(|b| b == b'\x00'), tag(b"\x00"))),
                            |(s, _)| BStr::new(s),
                        )(edge_remainder)?;

                    let (remainder, edge_offset) = uleb128(remainder)?;

                    if let Ok(edge_label_str) = edge_label.to_str() {
                        stack.push(ExportNode {
                            offset: edge_offset as usize,
                            prefix: format!(
                                "{}{}",
                                export_node.prefix, edge_label_str
                            ),
                        });
                    }

                    edge_remainder = remainder;
                }

                if length != 0 {
                    self.exports.push(export_node.prefix)
                }
            }

            Ok((data, 0))
        }
    }

    /// Parser that parses the exports at the offsets defined within
    /// LC_DYLD_INFO and LC_DYLD_INFO_ONLY.
    fn exports(
        &mut self,
    ) -> impl FnMut(&'a [u8]) -> IResult<&'a [u8], Vec<String>> + '_ {
        move |data: &'a [u8]| {
            let exports = Vec::<String>::new();
            let (remainder, _) = self.parse_export_node()(data, 0)?;

            Ok((remainder, exports))
        }
    }

    /// Parser that parses the imports at the offsets defined within LC_DYLD_INFO and LC_DYLD_INFO_ONLY
    fn imports(
        &mut self,
    ) -> impl FnMut(&'a [u8]) -> IResult<&'a [u8], u8> + '_ {
        move |data: &'a [u8]| {
            let mut remainder: &[u8] = data;
            let mut entry: u8;

            while !remainder.is_empty() {
                (remainder, entry) = u8(remainder)?;
                let opcode = entry & BIND_OPCODE_MASK;
                let _immediate = entry & BIND_IMMEDIATE_MASK;
                match opcode {
                    BIND_OPCODE_SET_DYLIB_ORDINAL_ULEB
                    | BIND_OPCODE_SET_SEGMENT_AND_OFFSET_ULEB
                    | BIND_OPCODE_ADD_ADDR_ULEB
                    | BIND_OPCODE_DO_BIND_ADD_ADDR_ULEB => {
                        (remainder, _) = uleb128(remainder)?;
                    }
                    BIND_OPCODE_DO_BIND_ULEB_TIMES_SKIPPING_ULEB => {
                        (remainder, _) = uleb128(remainder)?;
                        (remainder, _) = uleb128(remainder)?;
                    }
                    BIND_OPCODE_SET_ADDEND_SLEB => {
                        (remainder, _) = sleb128(remainder)?;
                    }

                    BIND_OPCODE_SET_SYMBOL_TRAILING_FLAGS_IMM => {
                        let (import_remainder, strr) = map(
                            tuple((take_till(|b| b == b'\x00'), tag(b"\x00"))),
                            |(s, _)| s,
                        )(
                            remainder
                        )?;
                        remainder = import_remainder;
                        if let Ok(import) = strr.to_str() {
                            self.imports.push(import.to_string());
                        }
                    }
                    _ => {}
                }
            }

            Ok((remainder, 0))
        }
    }

    /// Parser that parses a LC_ID_DYLINKER, LC_LOAD_DYLINKER or
    /// LC_DYLD_ENVIRONMENT  command.
    fn dylinker_command(
        &self,
    ) -> impl FnMut(&'a [u8]) -> IResult<&'a [u8], &'a [u8]> + '_ {
        move |input: &'a [u8]| {
            let (remainder, _offset) = u32(self.endianness)(input)?;

            Ok((&[], BStr::new(remainder).trim_end_with(|c| c == '\0')))
        }
    }

    /// Parser that parses a LC_UUID command.
    fn uuid_command(
        &self,
    ) -> impl FnMut(&'a [u8]) -> IResult<&'a [u8], &'a [u8]> + '_ {
        move |input: &'a [u8]| {
            let (_, uuid) = take(16usize)(input)?;

            Ok((&[], BStr::new(uuid).trim_end_with(|c| c == '\0')))
        }
    }

    /// Parser that parses a LC_SOURCE_VERSION command.
    fn source_version_command(
        &self,
    ) -> impl FnMut(&'a [u8]) -> IResult<&'a [u8], u64> + '_ {
        u64(self.endianness)
    }

    /// Parser that parses a LC_RPATH command.
    fn rpath_command(
        &self,
    ) -> impl FnMut(&'a [u8]) -> IResult<&'a [u8], &'a [u8]> + '_ {
        move |input: &'a [u8]| {
            let (remainder, _) = u32(self.endianness)(input)?;

            Ok((&[], BStr::new(remainder).trim_end_with(|c| c == '\0')))
        }
    }

    /// Parser that parses a LC_BUILD_VERSION command.
    fn build_version_command(
        &self,
    ) -> impl FnMut(&'a [u8]) -> IResult<&'a [u8], BuildVersionCommand> + '_
    {
        move |input: &'a [u8]| {
            let (remainder, (platform, minos, sdk, ntools)) =
                tuple((
                    u32(self.endianness), // platform,
                    u32(self.endianness), // minos,
                    u32(self.endianness), // sdk,
                    u32(self.endianness), // ntools,
                ))(input)?;

            let (_, tools) = count(
                map(
                    tuple((
                        u32(self.endianness), // tool,
                        u32(self.endianness), // version,
                    )),
                    |(tool, version)| BuildToolObject { tool, version },
                ),
                ntools as usize,
            )(remainder)?;

            Ok((
                &[],
                BuildVersionCommand { platform, minos, sdk, ntools, tools },
            ))
        }
    }

    fn min_version_command(
        &self,
    ) -> impl FnMut(&'a [u8]) -> IResult<&'a [u8], MinVersion> + '_ {
        move |input: &'a [u8]| {
            let (input, (version, sdk)) = tuple((
                u32(self.endianness), // version
                u32(self.endianness), // sdk,
            ))(input)?;

            Ok((input, MinVersion { device: 0, version, sdk }))
        }
    }

    fn x86_thread_state(
        &self,
    ) -> impl FnMut(&'a [u8]) -> IResult<&'a [u8], u64> + '_ {
        map(
            tuple((
                u32(self.endianness), // eax
                u32(self.endianness), // ebx
                u32(self.endianness), // ecx
                u32(self.endianness), // edx
                u32(self.endianness), // edi
                u32(self.endianness), // esi
                u32(self.endianness), // ebp
                u32(self.endianness), // esp
                u32(self.endianness), // ss
                u32(self.endianness), // eflags
                u32(self.endianness), // eip
                u32(self.endianness), // cs
                u32(self.endianness), // ds
                u32(self.endianness), // es
                u32(self.endianness), // fs
                u32(self.endianness), // gs
            )),
            |reg| reg.10 as u64, // eip,
        )
    }

    fn x86_64_thread_state(
        &self,
    ) -> impl FnMut(&'a [u8]) -> IResult<&'a [u8], u64> + '_ {
        map(
            tuple((
                u64(self.endianness), // rax
                u64(self.endianness), // rbx
                u64(self.endianness), // rcx
                u64(self.endianness), // rdx
                u64(self.endianness), // rdi
                u64(self.endianness), // rsi
                u64(self.endianness), // rbp
                u64(self.endianness), // rsp
                u64(self.endianness), // r8
                u64(self.endianness), // r9
                u64(self.endianness), // r10
                u64(self.endianness), // r11
                u64(self.endianness), // r12
                u64(self.endianness), // r13
                u64(self.endianness), // r14
                u64(self.endianness), // r15
                u64(self.endianness), // rip
                u64(self.endianness), // rflags
                u64(self.endianness), // cs
                u64(self.endianness), // fs
                u64(self.endianness), // gs
            )),
            |reg| reg.16, // eip,
        )
    }

    fn arm_thread_state(
        &self,
    ) -> impl FnMut(&'a [u8]) -> IResult<&'a [u8], u64> + '_ {
        map(
            tuple((
                count(u32(self.endianness), 13), // r
                u32(self.endianness),            // sp
                u32(self.endianness),            // lr
                u32(self.endianness),            // pc
                u32(self.endianness),            // cpsr
            )),
            |(_, _, _, pc, _)| pc as u64,
        )
    }

    fn arm64_thread_state(
        &self,
    ) -> impl FnMut(&'a [u8]) -> IResult<&'a [u8], u64> + '_ {
        map(
            tuple((
                count(u64(self.endianness), 29), // r
                u64(self.endianness),            // fp
                u64(self.endianness),            // lr
                u64(self.endianness),            // sp
                u64(self.endianness),            // pc
                u32(self.endianness),            // cpsr
            )),
            |(_, _, _, _, pc, _)| pc,
        )
    }

    fn ppc_thread_state(
        &self,
    ) -> impl FnMut(&'a [u8]) -> IResult<&'a [u8], u64> + '_ {
        map(
            tuple((
                uint(self.endianness, true),            // srr0
                uint(self.endianness, true),            // srr1
                count(uint(self.endianness, true), 32), // r
                uint(self.endianness, true),            // cr
                uint(self.endianness, true),            // xer
                uint(self.endianness, true),            // lr
                uint(self.endianness, true),            // ctr
                uint(self.endianness, true),            // mq
                uint(self.endianness, true),            // vrsavead
            )),
            |(srr0, _, _, _, _, _, _, _, _)| srr0,
        )
    }

    fn ppc64_thread_state(
        &self,
    ) -> impl FnMut(&'a [u8]) -> IResult<&'a [u8], u64> + '_ {
        map(
            tuple((
                uint(self.endianness, false),            // srr0
                uint(self.endianness, false),            // srr1
                count(uint(self.endianness, false), 32), // r
                uint(self.endianness, true),             // cr
                uint(self.endianness, false),            // xer
                uint(self.endianness, false),            // lr
                uint(self.endianness, false),            // ctr
                uint(self.endianness, false),            // vrsave
            )),
            |(srr0, _, _, _, _, _, _, _)| srr0,
        )
    }

    fn sparc_thread_state(
        &self,
    ) -> impl FnMut(&'a [u8]) -> IResult<&'a [u8], u64> + '_ {
        map(
            tuple((
                u32(self.endianness),           // psr
                u32(self.endianness),           // pc
                u32(self.endianness),           // npc
                u32(self.endianness),           // y
                count(u32(self.endianness), 7), // g
                count(u32(self.endianness), 7), // o
            )),
            |(_, pc, _, _, _, _)| pc as u64,
        )
    }

    fn m68k_thread_state(
        &self,
    ) -> impl FnMut(&'a [u8]) -> IResult<&'a [u8], u64> + '_ {
        map(
            tuple((
                count(u32(self.endianness), 8), // dreg
                count(u32(self.endianness), 8), // areg
                u16(self.endianness),           // pad
                u16(self.endianness),           // sr
                u32(self.endianness),           // pc
            )),
            |(_, _, _, _, pc)| pc as u64,
        )
    }

    fn m88k_thread_state(
        &self,
    ) -> impl FnMut(&'a [u8]) -> IResult<&'a [u8], u64> + '_ {
        map(
            tuple((
                count(u32(self.endianness), 31), // r
                u32(self.endianness),            // xip
                u32(self.endianness),            // xip_in_bd
                u32(self.endianness),            // nip
            )),
            |(_, xip, _, _)| xip as u64,
        )
    }
}

struct FatArch {
    cputype: u32,
    cpusubtype: u32,
    offset: u64,
    size: u64,
    align: u32,
    reserved: u32,
}

struct MachOHeader {
    magic: u32,
    cputype: u32,
    cpusubtype: u32,
    filetype: u32,
    ncmds: u32,
    sizeofcmds: u32,
    flags: u32,
    reserved: Option<u32>, // Only set in 64-bits binary.
}

struct Segment<'a> {
    segname: &'a [u8],
    vmaddr: u64,
    vmsize: u64,
    fileoff: u64,
    filesize: u64,
    maxprot: u32,
    initprot: u32,
    nsects: u32,
    flags: u32,
    sections: Vec<Section<'a>>,
}

struct Section<'a> {
    sectname: &'a [u8],
    segname: &'a [u8],
    addr: u64,
    size: u64,
    offset: u32,
    align: u32,
    reloff: u32,
    nreloc: u32,
    flags: u32,
    reserved1: u32,
    reserved2: u32,
    reserved3: Option<u32>, // Only set in 64-bits binaries
}

struct Dylib<'a> {
    name: &'a [u8],
    timestamp: u32,
    current_version: u32,
    compatibility_version: u32,
}

struct Certificates {
    common_names: Vec<String>,
    signer_names: Vec<String>,
}

struct CSBlob {
    magic: u32,
    length: u32,
}

struct CSBlobIndex {
    _blobtype: u32,
    offset: u32,
    blob: Option<CSBlob>,
}

struct CSSuperBlob {
    _magic: u32,
    _length: u32,
    count: u32,
    index: Vec<CSBlobIndex>,
}

struct LinkedItData {
    dataoff: u32,
    datasize: u32,
}

struct Symtab<'a> {
    symoff: u32,
    nsyms: u32,
    stroff: u32,
    strsize: u32,
    entries: Vec<&'a [u8]>,
}

struct Dysymtab {
    ilocalsym: u32,
    nlocalsym: u32,
    iextdefsym: u32,
    nextdefsym: u32,
    tocoff: u32,
    ntoc: u32,
    modtaboff: u32,
    nmodtab: u32,
    extrefsymoff: u32,
    nextrefsyms: u32,
    indirectsymoff: u32,
    nindirectsyms: u32,
    extreloff: u32,
    nextrel: u32,
    locreloff: u32,
    nlocrel: u32,
}

struct DyldInfo {
    rebase_off: u32,
    rebase_size: u32,
    bind_off: u32,
    bind_size: u32,
    weak_bind_off: u32,
    weak_bind_size: u32,
    lazy_bind_off: u32,
    lazy_bind_size: u32,
    export_off: u32,
    export_size: u32,
}

struct BuildVersionCommand {
    platform: u32,
    minos: u32,
    sdk: u32,
    ntools: u32,
    tools: Vec<BuildToolObject>,
}

struct BuildToolObject {
    tool: u32,
    version: u32,
}

struct MinVersion {
    device: u32,
    version: u32,
    sdk: u32,
}

struct ExportNode {
    offset: usize,
    prefix: String,
}

/// Parser that reads a 32-bits or 64-bits
fn uint(
    endianness: Endianness,
    _32bits: bool,
) -> impl FnMut(&[u8]) -> IResult<&[u8], u64> {
    move |input: &[u8]| {
        if _32bits {
            let (remainder, i) = u32(endianness)(input)?;
            Ok((remainder, i as u64))
        } else {
            u64(endianness)(input)
        }
    }
}

/// Parser that reads [ULEB128][1].
///
/// Notice however that this function returns a `u64`, is able to parse
/// number up to 72057594037927935. When parsing larger number it fails,
/// even if they are valid ULEB128.
///
/// [1]: https://en.wikipedia.org/wiki/LEB128
fn uleb128(input: &[u8]) -> IResult<&[u8], u64> {
    let mut val: u64 = 0;
    let mut shift: u32 = 0;

    let mut data = input;
    let mut byte: u8;

    loop {
        // Read one byte of data.
        (data, byte) = u8(data)?;

        // Use all the bits, except the most significant one.
        let b = (byte & 0x7f) as u64;

        val |= b
            .checked_shl(shift)
            .ok_or(Err::Error(Error::new(input, ErrorKind::TooLarge)))?;

        // Break if the most significant bit is zero.
        if byte & 0x80 == 0 {
            break;
        }

        shift += 7;
    }

    Ok((data, val))
}

/// Parser that reads SLEB128
fn sleb128(input: &[u8]) -> IResult<&[u8], i64> {
    let mut val: i64 = 0;
    let mut shift: i64 = 0;

    let mut data = input;
    let mut byte: u8;

    loop {
        (data, byte) = u8(data)?;

        val |= ((byte & !(1 << 7)) as i64) << shift;
        shift += 7;

        if byte & (1 << 7) == 0 {
            break;
        }
    }

    if shift < 8 * mem::size_of::<i64>() as i64 && (byte & 1 << 6) != 0 {
        val |= !0 << shift;
    }

    Ok((data, val))
}

/// Convert a decimal number representation to a version string representation.
fn convert_to_version_string(decimal_number: u32) -> String {
    let major = decimal_number >> 16;
    let minor = (decimal_number >> 8) & 0xFF;
    let patch = decimal_number & 0xFF;
    format!("{}.{}.{}", major, minor, patch)
}

/// Convert a decimal number representation to a build version string representation.
fn convert_to_build_tool_version(decimal_number: u32) -> String {
    let a = decimal_number >> 16;
    let b = (decimal_number >> 8) & 0xff;
    format!("{}.{}", a, b)
}

/// Convert a decimal number representation to a source version string
/// representation.
fn convert_to_source_version_string(decimal_number: u64) -> String {
    let mask = 0x3f;
    let a = decimal_number >> 40;
    let b = (decimal_number >> 30) & mask;
    let c = (decimal_number >> 20) & mask;
    let d = (decimal_number >> 10) & mask;
    let e = decimal_number & mask;
    format!("{}.{}.{}.{}.{}", a, b, c, d, e)
}

impl From<MachO<'_>> for protos::macho::Macho {
    fn from(macho: MachO<'_>) -> Self {
        let mut result = protos::macho::Macho::new();
        // If the Mach-O file is a single-architecture binary, fill the fields
        // at the top level of `protos::macho::Macho` structure. If it is a
        // multi-architecture binary (FAT binary) then fill the `fat_arch`
        // and `file` arrays.
        if macho.files.len() == 1 {
            let m = macho.files.first().unwrap();
            result.set_magic(m.header.magic);
            result.set_ncmds(m.header.ncmds);
            result.set_cputype(m.header.cputype);
            result.set_cpusubtype(m.header.cpusubtype);
            result.set_filetype(m.header.filetype);
            result.set_flags(m.header.flags);
            result.set_sizeofcmds(m.header.sizeofcmds);
            result.reserved = m.header.reserved;
            result.entry_point = m.entry_point_offset;
            result.stack_size = m.stack_size;
            m.source_version.clone_into(&mut result.source_version);
            result.dynamic_linker = m.dynamic_linker.map(|dl| dl.into());

            if let Some(symtab) = &m.symtab {
                result.symtab = MessageField::some(symtab.into());
            }

            if let Some(dysymtab) = &m.dysymtab {
                result.dysymtab = MessageField::some(dysymtab.into());
            }

            if let Some(cs_data) = &m.code_signature_data {
                result.code_signature_data =
                    MessageField::some(cs_data.into());
            }

            if let Some(cert_data) = &m.certificates {
                result.certificates = MessageField::some(cert_data.into());
            }

            if let Some(dyld_info) = &m.dyld_info {
                result.dyld_info = MessageField::some(dyld_info.into());
            };

            if let Some(uuid) = &m.uuid {
                let mut uuid_str = String::new();

                for (idx, c) in uuid.iter().enumerate() {
                    match idx {
                        3 | 5 | 7 | 9 => {
                            uuid_str.push_str(format!("{:02X}", c).as_str());
                            uuid_str.push('-');
                        }
                        _ => {
                            uuid_str.push_str(format!("{:02X}", c).as_str());
                        }
                    }
                }

                result.uuid = Some(uuid_str.clone());
            }

            if let Some(bv) = &m.build_version {
                result.build_version = MessageField::some(bv.into());
            }

            if let Some(mv) = &m.min_version {
                result.min_version = MessageField::some(mv.into());
            }

            result.segments.extend(m.segments.iter().map(|seg| seg.into()));
            result.dylibs.extend(m.dylibs.iter().map(|dylib| dylib.into()));
            result
                .rpaths
                .extend(m.rpaths.iter().map(|rpath: &&[u8]| rpath.to_vec()));
            result.entitlements.extend(m.entitlements.clone());
            result.exports.extend(m.exports.clone());
            result.imports.extend(m.imports.clone());

            result
                .set_number_of_segments(m.segments.len().try_into().unwrap());
        } else {
            result.fat_magic = macho.fat_magic;
            result.set_nfat_arch(macho.archs.len().try_into().unwrap());
            result.fat_arch.extend(macho.archs.iter().map(|arch| arch.into()));
            result.file.extend(macho.files.iter().map(|file| file.into()));
        }
        result
    }
}

impl From<&MachOFile<'_>> for protos::macho::File {
    fn from(macho: &MachOFile<'_>) -> Self {
        let mut result = protos::macho::File::new();
        result.set_magic(macho.header.magic);
        result.set_ncmds(macho.header.ncmds);
        result.set_cputype(macho.header.cputype);
        result.set_cpusubtype(macho.header.cpusubtype);
        result.set_filetype(macho.header.filetype);
        result.set_flags(macho.header.flags);
        result.set_sizeofcmds(macho.header.sizeofcmds);
        result.reserved = macho.header.reserved;
        result.entry_point = macho.entry_point_offset;
        result.stack_size = macho.stack_size;
        macho.source_version.clone_into(&mut result.source_version);
        result.dynamic_linker = macho.dynamic_linker.map(|dl| dl.into());

        if let Some(symtab) = &macho.symtab {
            result.symtab = MessageField::some(symtab.into());
        }

        if let Some(dysymtab) = &macho.dysymtab {
            result.dysymtab = MessageField::some(dysymtab.into());
        }

        if let Some(cs_data) = &macho.code_signature_data {
            result.code_signature_data = MessageField::some(cs_data.into());
        }

        if let Some(cert_data) = &macho.certificates {
            result.certificates = MessageField::some(cert_data.into());
        }

        if let Some(dyld_info) = &macho.dyld_info {
            result.dyld_info = MessageField::some(dyld_info.into());
        };

        if let Some(uuid) = &macho.uuid {
            let mut uuid_str = String::new();

            for (idx, c) in uuid.iter().enumerate() {
                match idx {
                    3 | 5 | 7 | 9 => {
                        uuid_str.push_str(format!("{:02X}", c).as_str());
                        uuid_str.push('-');
                    }
                    _ => {
                        uuid_str.push_str(format!("{:02X}", c).as_str());
                    }
                }
            }

            result.uuid = Some(uuid_str.clone());
        }

        if let Some(bv) = &macho.build_version {
            result.build_version = MessageField::some(bv.into());
        }

        if let Some(mv) = &macho.min_version {
            result.min_version = MessageField::some(mv.into());
        }

        result.segments.extend(macho.segments.iter().map(|seg| seg.into()));
        result.dylibs.extend(macho.dylibs.iter().map(|dylib| dylib.into()));
        result.rpaths.extend(macho.rpaths.iter().map(|rpath| rpath.to_vec()));
        result.entitlements.extend(macho.entitlements.clone());
        result.exports.extend(macho.exports.clone());
        result.imports.extend(macho.imports.clone());

        result
            .set_number_of_segments(result.segments.len().try_into().unwrap());

        result
    }
}

impl From<&FatArch> for protos::macho::FatArch {
    fn from(arch: &FatArch) -> Self {
        let mut result = protos::macho::FatArch::new();
        result.set_cputype(arch.cputype);
        result.set_cpusubtype(arch.cpusubtype);
        result.set_offset(arch.offset);
        result.set_size(arch.size);
        result.set_align(arch.align);
        result.set_reserved(arch.reserved);
        result
    }
}

impl From<&Segment<'_>> for protos::macho::Segment {
    fn from(seg: &Segment<'_>) -> Self {
        let mut result = protos::macho::Segment::new();
        result.set_segname(seg.segname.into());
        result.set_vmaddr(seg.vmaddr);
        result.set_vmsize(seg.vmsize);
        result.set_fileoff(seg.fileoff);
        result.set_filesize(seg.filesize);
        result.set_maxprot(seg.maxprot);
        result.set_initprot(seg.initprot);
        result.set_nsects(seg.nsects);
        result.set_flags(seg.flags);
        result.sections.extend(seg.sections.iter().map(|sec| sec.into()));
        result
    }
}

impl From<&Section<'_>> for protos::macho::Section {
    fn from(sec: &Section<'_>) -> Self {
        let mut result = protos::macho::Section::new();
        result.set_segname(sec.segname.into());
        result.set_sectname(sec.sectname.into());
        result.set_addr(sec.addr);
        result.set_size(sec.size);
        result.set_offset(sec.offset);
        result.set_align(sec.align);
        result.set_reloff(sec.reloff);
        result.set_nreloc(sec.nreloc);
        result.set_flags(sec.flags);
        result.set_reserved1(sec.reserved1);
        result.set_reserved2(sec.reserved2);
        result.reserved3 = sec.reserved3;
        result
    }
}

impl From<&Dylib<'_>> for protos::macho::Dylib {
    fn from(dylib: &Dylib<'_>) -> Self {
        let mut result = protos::macho::Dylib::new();
        result.set_name(dylib.name.into());
        result.set_timestamp(dylib.timestamp);
        result.set_compatibility_version(convert_to_version_string(
            dylib.compatibility_version,
        ));
        result.set_current_version(convert_to_version_string(
            dylib.current_version,
        ));
        result
    }
}

impl From<&Symtab<'_>> for protos::macho::Symtab {
    fn from(symtab: &Symtab<'_>) -> Self {
        let mut result = protos::macho::Symtab::new();
        result.set_symoff(symtab.symoff);
        result.set_nsyms(symtab.nsyms);
        result.set_stroff(symtab.stroff);
        result.set_strsize(symtab.strsize);
        result
            .entries
            .extend(symtab.entries.iter().map(|entry| entry.to_vec()));
        result
    }
}

impl From<&Dysymtab> for protos::macho::Dysymtab {
    fn from(dysymtab: &Dysymtab) -> Self {
        let mut result = protos::macho::Dysymtab::new();
        result.set_ilocalsym(dysymtab.ilocalsym);
        result.set_nlocalsym(dysymtab.nlocalsym);
        result.set_iextdefsym(dysymtab.iextdefsym);
        result.set_nextdefsym(dysymtab.nextdefsym);
        result.set_tocoff(dysymtab.tocoff);
        result.set_ntoc(dysymtab.ntoc);
        result.set_modtaboff(dysymtab.modtaboff);
        result.set_nmodtab(dysymtab.nmodtab);
        result.set_extrefsymoff(dysymtab.extrefsymoff);
        result.set_nextrefsyms(dysymtab.nextrefsyms);
        result.set_indirectsymoff(dysymtab.indirectsymoff);
        result.set_nindirectsyms(dysymtab.nindirectsyms);
        result.set_extreloff(dysymtab.extreloff);
        result.set_nextrel(dysymtab.nextrel);
        result.set_locreloff(dysymtab.locreloff);
        result.set_nlocrel(dysymtab.nlocrel);
        result
    }
}

impl From<&LinkedItData> for protos::macho::LinkedItData {
    fn from(lid: &LinkedItData) -> Self {
        let mut result = protos::macho::LinkedItData::new();
        result.set_dataoff(lid.dataoff);
        result.set_datasize(lid.datasize);
        result
    }
}

impl From<&Certificates> for protos::macho::Certificates {
    fn from(cert: &Certificates) -> Self {
        let mut result = protos::macho::Certificates::new();
        result.common_names.extend(cert.common_names.clone());
        result.signer_names.extend(cert.signer_names.clone());
        result
    }
}

impl From<&DyldInfo> for protos::macho::DyldInfo {
    fn from(dyld_info: &DyldInfo) -> Self {
        let mut result = protos::macho::DyldInfo::new();
        result.set_rebase_off(dyld_info.rebase_off);
        result.set_rebase_size(dyld_info.rebase_size);
        result.set_bind_off(dyld_info.bind_off);
        result.set_bind_size(dyld_info.bind_size);
        result.set_weak_bind_off(dyld_info.weak_bind_off);
        result.set_weak_bind_size(dyld_info.weak_bind_size);
        result.set_lazy_bind_off(dyld_info.lazy_bind_off);
        result.set_lazy_bind_size(dyld_info.lazy_bind_size);
        result.set_export_off(dyld_info.export_off);
        result.set_export_size(dyld_info.export_size);
        result
    }
}

impl From<&BuildVersionCommand> for protos::macho::BuildVersion {
    fn from(bv: &BuildVersionCommand) -> Self {
        let mut result = protos::macho::BuildVersion::new();
        result.set_platform(bv.platform);
        result.set_ntools(bv.ntools);
        result.set_minos(convert_to_version_string(bv.minos));
        result.set_sdk(convert_to_version_string(bv.sdk));
        result.tools.extend(bv.tools.iter().map(|tool| tool.into()));
        result
    }
}

impl From<&BuildToolObject> for protos::macho::BuildTool {
    fn from(bt: &BuildToolObject) -> Self {
        let mut result = protos::macho::BuildTool::new();
        result.set_tool(bt.tool);
        result.set_version(convert_to_build_tool_version(bt.version));
        result
    }
}

impl From<&MinVersion> for protos::macho::MinVersion {
    fn from(mv: &MinVersion) -> Self {
        let mut result = protos::macho::MinVersion::new();

        result.set_device(
            protobuf::EnumOrUnknown::<protos::macho::DEVICE_TYPE>::from_i32(
                mv.device as i32,
            )
            .unwrap(),
        );
        result.set_version(convert_to_version_string(mv.version));
        result.set_sdk(convert_to_version_string(mv.sdk));
        result
    }
}

#[test]
fn test_uleb_parsing() {
    let (_, n) = uleb128(&[0b1000_0001, 0b000_0001]).unwrap();
    assert_eq!(129, n);

    let (_, n) = uleb128(&[0b1000_0000, 0b0000_0001]).unwrap();
    assert_eq!(128, n);

    let (_, n) = uleb128(&[0b111_1111]).unwrap();
    assert_eq!(127, n);

    let (_, n) = uleb128(&[0b111_1110]).unwrap();
    assert_eq!(126, n);

    let (_, n) = uleb128(&[0b000_0000]).unwrap();
    assert_eq!(0, n);

    let (_, n) = uleb128(&[0b1010_0000, 0b0000_0001]).unwrap();
    assert_eq!(160, n);

    let (_, n) = uleb128(&[0b1001_0110, 0b0000_0101]).unwrap();
    assert_eq!(662, n);

    let (_, n) = uleb128(&[0b1110_0101, 0b1000_1110, 0b0010_0110]).unwrap();
    assert_eq!(624485, n);

    let (_, n) = uleb128(&[0x80, 0x80, 0x80, 0x00]).unwrap();
    assert_eq!(0, n);

    let (_, n) =
        uleb128(&[0x80, 0x80, 0x80, 0x80, 0x80, 0x80, 0x80, 0x00]).unwrap();
    assert_eq!(0, n);

    let (_, n) =
        uleb128(&[0xff, 0xff, 0xff, 0xff, 0xff, 0xff, 0xff, 0x7f]).unwrap();
    assert_eq!(72057594037927935, n);

<<<<<<< HEAD
    let uleb_128_in = vec![0b10010110, 0b00000101];
    let (_remainder, result) = uleb128(&uleb_128_in).unwrap();
    assert_eq!(662, result);
}

#[test]
fn test_sleb_parsing() {
    let sleb_128_in = vec![0b1100_0111, 0b1001_1111, 0b111_1111];
    let (_remainder, result) = sleb128(&sleb_128_in).unwrap();
    assert_eq!(-12345, result);

    let sleb_128_in = vec![0b1001_1100, 0b111_1111];
    let (_remainder, result) = sleb128(&sleb_128_in).unwrap();
    assert_eq!(-100, result);

    let sleb_128_in = vec![0b1111_1111, 0b0];
    let (_remainder, result) = sleb128(&sleb_128_in).unwrap();
    assert_eq!(127, result);

    let sleb_128_in = vec![0b111_1111];
    let (_remainder, result) = sleb128(&sleb_128_in).unwrap();
    assert_eq!(-1, result);

    let sleb_128_in = vec![0b1111_1110, 0b0];
    let (_remainder, result) = sleb128(&sleb_128_in).unwrap();
    assert_eq!(126, result);

    let sleb_128_in = vec![0b000_0000];
    let (_remainder, result) = sleb128(&sleb_128_in).unwrap();
    assert_eq!(0, result);
=======
    assert!(uleb128(&[
        0x80, 0x80, 0x80, 0x80, 0x80, 0x80, 0x80, 0x80, 0x80, 0x80, 0x00,
    ])
    .is_err());
>>>>>>> cc5d05c7
}<|MERGE_RESOLUTION|>--- conflicted
+++ resolved
@@ -1,8 +1,5 @@
-<<<<<<< HEAD
+use std::collections::HashSet;
 use std::mem;
-=======
-use std::collections::HashSet;
->>>>>>> cc5d05c7
 
 use crate::modules::protos;
 use bstr::{BStr, ByteSlice};
@@ -2004,10 +2001,10 @@
         uleb128(&[0xff, 0xff, 0xff, 0xff, 0xff, 0xff, 0xff, 0x7f]).unwrap();
     assert_eq!(72057594037927935, n);
 
-<<<<<<< HEAD
-    let uleb_128_in = vec![0b10010110, 0b00000101];
-    let (_remainder, result) = uleb128(&uleb_128_in).unwrap();
-    assert_eq!(662, result);
+    assert!(uleb128(&[
+        0x80, 0x80, 0x80, 0x80, 0x80, 0x80, 0x80, 0x80, 0x80, 0x80, 0x00,
+    ])
+    .is_err());
 }
 
 #[test]
@@ -2035,10 +2032,4 @@
     let sleb_128_in = vec![0b000_0000];
     let (_remainder, result) = sleb128(&sleb_128_in).unwrap();
     assert_eq!(0, result);
-=======
-    assert!(uleb128(&[
-        0x80, 0x80, 0x80, 0x80, 0x80, 0x80, 0x80, 0x80, 0x80, 0x80, 0x00,
-    ])
-    .is_err());
->>>>>>> cc5d05c7
 }