fat_magic: 0xcafebabe
nfat_arch: 2
fat_arch:
  - cputype: 0x7
    cpusubtype: 0x3
    offset: 4096
    size: 8512
    align: 12
    reserved: 0
  - cputype: 0x1000007
    cpusubtype: 0x80000003
    offset: 16384
    size: 8544
    align: 12
    reserved: 0
file:
  - magic: 0xcefaedfe
    cputype: 0x7
    cpusubtype: 0x3
    filetype: 2
    ncmds: 16
    sizeofcmds: 1060
    flags: 0x1200085
    number_of_segments: 4
    dynamic_linker: "/usr/lib/dyld"
    entry_point: 3808
    stack_size: 0
    source_version: "0.0.0.0.0"
    segments:
      - segname: "__PAGEZERO"
        vmaddr: 0x0
        vmsize: 0x1000
        fileoff: 0
        filesize: 0
        maxprot: 0x0
        initprot: 0x0
        nsects: 0
        flags: 0x0
      - segname: "__TEXT"
        vmaddr: 0x1000
        vmsize: 0x1000
        fileoff: 0
        filesize: 4096
        maxprot: 0x7
        initprot: 0x5
        nsects: 5
        flags: 0x0
        sections:
          - segname: "__TEXT"
            sectname: "__text"
            addr: 0x1e90
            size: 0xd6
            offset: 3728
            align: 4
            reloff: 0
            nreloc: 0
            flags: 0x80000400
            reserved1: 0
            reserved2: 0
          - segname: "__TEXT"
            sectname: "__symbol_stub"
            addr: 0x1f66
            size: 0xc
            offset: 3942
            align: 1
            reloff: 0
            nreloc: 0
            flags: 0x80000508
            reserved1: 0
            reserved2: 6
          - segname: "__TEXT"
            sectname: "__stub_helper"
            addr: 0x1f74
            size: 0x20
            offset: 3956
            align: 2
            reloff: 0
            nreloc: 0
            flags: 0x80000500
            reserved1: 0
            reserved2: 0
          - segname: "__TEXT"
            sectname: "__cstring"
            addr: 0x1f94
            size: 0x19
            offset: 3988
            align: 0
            reloff: 0
            nreloc: 0
            flags: 0x2
            reserved1: 0
            reserved2: 0
          - segname: "__TEXT"
            sectname: "__unwind_info"
            addr: 0x1fb0
            size: 0x48
            offset: 4016
            align: 2
            reloff: 0
            nreloc: 0
            flags: 0x0
            reserved1: 0
            reserved2: 0
      - segname: "__DATA"
        vmaddr: 0x2000
        vmsize: 0x1000
        fileoff: 4096
        filesize: 4096
        maxprot: 0x7
        initprot: 0x3
        nsects: 2
        flags: 0x0
        sections:
          - segname: "__DATA"
            sectname: "__nl_symbol_ptr"
            addr: 0x2000
            size: 0x8
            offset: 4096
            align: 2
            reloff: 0
            nreloc: 0
            flags: 0x6
            reserved1: 2
            reserved2: 0
          - segname: "__DATA"
            sectname: "__la_symbol_ptr"
            addr: 0x2008
            size: 0x8
            offset: 4104
            align: 2
            reloff: 0
            nreloc: 0
            flags: 0x7
            reserved1: 4
            reserved2: 0
      - segname: "__LINKEDIT"
        vmaddr: 0x3000
        vmsize: 0x1000
        fileoff: 8192
        filesize: 320
        maxprot: 0x7
        initprot: 0x1
        nsects: 0
        flags: 0x0
    dylibs:
      - name: "/usr/lib/libSystem.B.dylib"
        timestamp: 2 # 1970-01-01 00:00:02 UTC
        compatibility_version: "1.0.0"
        current_version: "1213.0.0"
    symtab:
        symoff: 8344
        nsyms: 6
        stroff: 8440
        strsize: 72
        entries:
          - "__mh_execute_header"
          - "_factorial"
          - "_main"
          - "_printf"
          - "_scanf"
          - "dyld_stub_binder"
    dysymtab:
        ilocalsym: 0
        nlocalsym: 0
        iextdefsym: 0
        nextdefsym: 3
        tocoff: 3
        ntoc: 3
        modtaboff: 0
        nmodtab: 0
        extrefsymoff: 0
        nextrefsyms: 0
        indirectsymoff: 0
        nindirectsyms: 0
        extreloff: 8416
        nextrel: 6
        locreloff: 0
        nlocrel: 0
    dyld_info:
        rebase_off: 8192
        rebase_size: 16
        bind_off: 8208
        bind_size: 24
        weak_bind_off: 0
        weak_bind_size: 0
        lazy_bind_off: 8232
        lazy_bind_size: 28
        export_off: 8260
        export_size: 60
    uuid: "0443555D-A992-3B9E-8BCE-5D9FC8BAC0E9"
    min_version:
        device: MACOSX
        version: "10.9.0"
        sdk: "10.10.0"
    exports:
      - "_main"
<<<<<<< HEAD
    imports:
      - "dyld_stub_binder"
      - "_printf"
      - "_scanf"
=======
      - "_factorial"
      - "__mh_execute_header"
>>>>>>> cc5d05c7
  - magic: 0xcffaedfe
    cputype: 0x1000007
    cpusubtype: 0x80000003
    filetype: 2
    ncmds: 16
    sizeofcmds: 1296
    flags: 0x200085
    reserved: 0
    number_of_segments: 4
    dynamic_linker: "/usr/lib/dyld"
    entry_point: 3808
    stack_size: 0
    source_version: "0.0.0.0.0"
    segments:
      - segname: "__PAGEZERO"
        vmaddr: 0x0
        vmsize: 0x100000000
        fileoff: 0
        filesize: 0
        maxprot: 0x0
        initprot: 0x0
        nsects: 0
        flags: 0x0
      - segname: "__TEXT"
        vmaddr: 0x100000000
        vmsize: 0x1000
        fileoff: 0
        filesize: 4096
        maxprot: 0x7
        initprot: 0x5
        nsects: 6
        flags: 0x0
        sections:
          - segname: "__TEXT"
            sectname: "__text"
            addr: 0x100000e90
            size: 0xb5
            offset: 3728
            align: 4
            reloff: 0
            nreloc: 0
            flags: 0x80000400
            reserved1: 0
            reserved2: 0
            reserved3: 0
          - segname: "__TEXT"
            sectname: "__stubs"
            addr: 0x100000f46
            size: 0xc
            offset: 3910
            align: 1
            reloff: 0
            nreloc: 0
            flags: 0x80000408
            reserved1: 0
            reserved2: 6
            reserved3: 0
          - segname: "__TEXT"
            sectname: "__stub_helper"
            addr: 0x100000f54
            size: 0x24
            offset: 3924
            align: 2
            reloff: 0
            nreloc: 0
            flags: 0x80000400
            reserved1: 0
            reserved2: 0
            reserved3: 0
          - segname: "__TEXT"
            sectname: "__cstring"
            addr: 0x100000f78
            size: 0x19
            offset: 3960
            align: 0
            reloff: 0
            nreloc: 0
            flags: 0x2
            reserved1: 0
            reserved2: 0
            reserved3: 0
          - segname: "__TEXT"
            sectname: "__unwind_info"
            addr: 0x100000f94
            size: 0x48
            offset: 3988
            align: 2
            reloff: 0
            nreloc: 0
            flags: 0x0
            reserved1: 0
            reserved2: 0
            reserved3: 0
          - segname: "__TEXT"
            sectname: "__eh_frame"
            addr: 0x100000fe0
            size: 0x18
            offset: 4064
            align: 3
            reloff: 0
            nreloc: 0
            flags: 0x0
            reserved1: 0
            reserved2: 0
            reserved3: 0
      - segname: "__DATA"
        vmaddr: 0x100001000
        vmsize: 0x1000
        fileoff: 4096
        filesize: 4096
        maxprot: 0x7
        initprot: 0x3
        nsects: 2
        flags: 0x0
        sections:
          - segname: "__DATA"
            sectname: "__nl_symbol_ptr"
            addr: 0x100001000
            size: 0x10
            offset: 4096
            align: 3
            reloff: 0
            nreloc: 0
            flags: 0x6
            reserved1: 2
            reserved2: 0
            reserved3: 0
          - segname: "__DATA"
            sectname: "__la_symbol_ptr"
            addr: 0x100001010
            size: 0x10
            offset: 4112
            align: 3
            reloff: 0
            nreloc: 0
            flags: 0x7
            reserved1: 4
            reserved2: 0
            reserved3: 0
      - segname: "__LINKEDIT"
        vmaddr: 0x100002000
        vmsize: 0x1000
        fileoff: 8192
        filesize: 352
        maxprot: 0x7
        initprot: 0x1
        nsects: 0
        flags: 0x0
    dylibs:
      - name: "/usr/lib/libSystem.B.dylib"
        timestamp: 2 # 1970-01-01 00:00:02 UTC
        compatibility_version: "1.0.0"
        current_version: "1213.0.0"
    symtab:
        symoff: 8352
        nsyms: 6
        stroff: 8472
        strsize: 72
        entries:
          - "__mh_execute_header"
          - "_factorial"
          - "_main"
          - "_printf"
          - "_scanf"
          - "dyld_stub_binder"
    dysymtab:
        ilocalsym: 0
        nlocalsym: 0
        iextdefsym: 0
        nextdefsym: 3
        tocoff: 3
        ntoc: 3
        modtaboff: 0
        nmodtab: 0
        extrefsymoff: 0
        nextrefsyms: 0
        indirectsymoff: 0
        nindirectsyms: 0
        extreloff: 8448
        nextrel: 6
        locreloff: 0
        nlocrel: 0
    dyld_info:
        rebase_off: 8192
        rebase_size: 8
        bind_off: 8200
        bind_size: 24
        weak_bind_off: 0
        weak_bind_size: 0
        lazy_bind_off: 8224
        lazy_bind_size: 32
        export_off: 8256
        export_size: 64
    uuid: "57199705-E3C0-352D-BBE8-3990B1A732B7"
    min_version:
        device: MACOSX
        version: "10.9.0"
        sdk: "10.10.0"
    exports:
      - "_main"
      - "_factorial"
<<<<<<< HEAD
      - "_main"
    imports:
      - "dyld_stub_binder"
      - "_printf"
      - "_scanf"
=======
      - "__mh_execute_header"
>>>>>>> cc5d05c7
<|MERGE_RESOLUTION|>--- conflicted
+++ resolved
@@ -194,15 +194,12 @@
         sdk: "10.10.0"
     exports:
       - "_main"
-<<<<<<< HEAD
+      - "_factorial"
+      - "__mh_execute_header"
     imports:
       - "dyld_stub_binder"
       - "_printf"
       - "_scanf"
-=======
-      - "_factorial"
-      - "__mh_execute_header"
->>>>>>> cc5d05c7
   - magic: 0xcffaedfe
     cputype: 0x1000007
     cpusubtype: 0x80000003
@@ -404,12 +401,8 @@
     exports:
       - "_main"
       - "_factorial"
-<<<<<<< HEAD
-      - "_main"
+      - "__mh_execute_header"
     imports:
       - "dyld_stub_binder"
       - "_printf"
-      - "_scanf"
-=======
-      - "__mh_execute_header"
->>>>>>> cc5d05c7
+      - "_scanf"