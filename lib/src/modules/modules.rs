--- conflicted
+++ resolved
@@ -31,10 +31,7 @@
 mod text;
 #[cfg(feature = "time-module")]
 mod time;
-<<<<<<< HEAD
 #[cfg(feature = "vba-module")]
 mod vba;
-=======
 #[cfg(feature = "vt-module")]
-mod vt;
->>>>>>> e61a74e9
+mod vt;