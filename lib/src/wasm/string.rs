use bstr::{BStr, BString, ByteSlice, Utf8Error};
use std::rc::Rc;

use crate::compiler::LiteralId;
use crate::scanner::{RuntimeObject, RuntimeObjectHandle, ScanContext};
use crate::utils::cast;

/// This trait is implemented by [RuntimeString], [FixedLenString] and [Lowercase].
pub(crate) trait String: Default {
    /// Creates a new string.
    fn new<V: Into<Vec<u8>>>(s: V) -> Self;

    /// Returns this string as a primitive type suitable to be passed to WASM.
    fn into_wasm_with_ctx(self, ctx: &mut ScanContext) -> RuntimeStringWasm;
    fn from_slice(ctx: &ScanContext, s: &[u8]) -> Self;
}

/// Represents a [`RuntimeString`] as a `i64` that can be passed from WASM to
/// host and vice versa.
///
/// The types that we can pass to (and receive from) WASM functions are only
/// primitive types (i64, i32, f64 and f32). In order to be able to pass a
/// [`RuntimeString`] to and from WASM, it must be represented as one of those
/// primitive types.
///
/// The `u64` value contains all the information required for uniquely
/// identifying the string. This is how the information is encoded:
///
/// * `RuntimeString:Undef` -> `0`
<<<<<<< HEAD
///    A zero represents an undefined string.
///
/// * `RuntimeString:Literal` -> `LiteralId << 2 | 1`
///    If the two lower bits are equal to 1, it's a literal string, where the
///    remaining bits represent the `LiteralId`.
///
/// * `RuntimeString:Rc` -> `RuntimeStringId << 2 | 2`
///    If the two lower bits are equal to 2, it's a runtime string, where the
///    remaining bits represent the handle of a string object.
///
/// * `RuntimeString:ScannedDataSlice` -> `Offset << 18 | Len << 2 | 3)`
///    If the two lower bits are 3, it's a string backed by the scanned data.
///    Bits 18:3 ar used for representing the string length (up to 64KB),
///    while bits 64:19 represent the offset (up to 70,368,744,177,663).
=======
///   A zero represents an undefined string.
///
/// * `RuntimeString:Literal` -> `LiteralId << 2 | 1`
///   If the two lower bits are equal to 1, it's a literal string, where the
///   remaining bits represent the `LiteralId`.
///
/// * `RuntimeString:Rc` -> `RuntimeStringId << 2 | 2`
///   If the two lower bits are equal to 2, it's a runtime string, where the
///   remaining bits represent the handle of a string object.
///
/// * `RuntimeString:ScannedDataSlice` -> `Offset << 18 | Len << 2 | 3)`
///   If the two lower bits are 3, it's a string backed by the scanned data.
///   Bits 18:3 ar used for representing the string length (up to 64KB),
///   while bits 64:19 represent the offset (up to 70,368,744,177,663).
>>>>>>> e7857615
///
pub(crate) type RuntimeStringWasm = i64;

/// String types handled by YARA's WASM runtime.
///
/// At runtime, when the WASM code generated for rule conditions is
/// being executed, text strings can adopt multiple forms. The difference
/// between them resides in the place in which the string's data is stored.
///
/// For example, literal strings appearing in the source code are stored in
/// a string pool created at compile time, these strings are identified by the
/// [`LiteralId`] returned by the pool. Instead of making copies of those
/// literal strings, the runtime passes the [`LiteralId`] around when referring
/// to them.
///
/// Similarly, functions exported by YARA modules can return strings that
/// appear verbatim in the data being scanned. Instead of making a copy, the
/// runtime passes around only the offset within the data where the string
/// starts, and its length.
///
/// In some other cases a function may need to return a string that doesn't
/// appear neither in the scanned data nor as a literal in the source code,
/// in such cases the runtime stores the string in a hash map maintained by
/// [`ScanContext`], and passes around only the handle that allows locating
/// the string in that map.
#[derive(Debug, PartialEq)]
pub(crate) enum RuntimeString {
    /// A literal string appearing in the source code. The string is identified
    /// by its [`LiteralId`] within the literal strings pool.
    Literal(LiteralId),
    /// A string found in the scanned data, represented by the offset within
    /// the data and its length.
    ScannedDataSlice { offset: usize, length: usize },
    /// A reference-counted string.
    Rc(Rc<BString>),
}

impl Default for RuntimeString {
    fn default() -> Self {
        Self::ScannedDataSlice { offset: 0, length: 0 }
    }
}

impl String for RuntimeString {
    /// Creates a [`RuntimeString`] from a [`RString`], a [`Vec<u8>`] or any
    /// type that implements [`Into<Vec<u8>>`]
    fn new<S: Into<Vec<u8>>>(s: S) -> Self {
        Self::Rc(Rc::new(BString::new(s.into())))
    }

    /// Returns this string as a primitive type suitable to be passed to WASM.
    fn into_wasm_with_ctx(self, ctx: &mut ScanContext) -> RuntimeStringWasm {
        match self {
            Self::Literal(id) => i64::from(id) << 2,
            Self::Rc(s) => {
                let handle: i64 = ctx.store_string(s).into();
                (handle << 2) | 1
            }
            Self::ScannedDataSlice { offset, length } => {
                if length >= u16::MAX as usize {
                    panic!(
                        "runtime-string slices can't be larger than {}",
                        u16::MAX
                    )
                }
                ((offset as i64) << 18) | ((length as i64) << 2) | 2
            }
        }
    }

    /// Creates a [`RuntimeString`] from a reference to a byte slice.
    ///
    /// If the original slice is contained within the scanned data, this
    /// function returns the [`RuntimeString::ScannedDataSlice`] variant, which
    /// doesn't need to copy the string data.
    ///
    /// In any other case it makes a copy of the string and return the
    /// [`RuntimeString::Rc`] variant.
    fn from_slice(ctx: &ScanContext, s: &[u8]) -> Self {
        let data = ctx.scanned_data();

        let data_start = data.as_ptr() as usize;
        let data_end = data_start + data.len();

        let s_start = s.as_ptr() as usize;
        let s_end = s_start + s.len();

        if s_start >= data_start && s_end <= data_end {
            Self::ScannedDataSlice {
                offset: s_start - data_start,
                length: s.len(),
            }
        } else {
            Self::Rc(Rc::new(BString::from(s)))
        }
    }
}

impl RuntimeString {
    /// Returns this string as a &[`BStr`].
    pub(crate) fn as_bstr<'a>(&'a self, ctx: &'a ScanContext) -> &'a BStr {
        match self {
            Self::Literal(id) => {
                ctx.compiled_rules.lit_pool().get(*id).unwrap()
            }
            Self::ScannedDataSlice { offset, length } => {
                let data = ctx.scanned_data();
                BStr::new(&data[*offset..*offset + *length])
            }
            Self::Rc(s) => s.as_bstr(),
        }
    }

    /// Safely converts this string to a `&str` if it's valid UTF-8.
    ///
    /// If the string is not valid UTF-8, then an error is returned.
    #[inline]
    pub(crate) fn to_str<'a>(
        &'a self,
        ctx: &'a ScanContext,
    ) -> Result<&'a str, Utf8Error> {
        self.as_bstr(ctx).to_str()
    }

    /// Returns this string as a primitive type suitable to be passed to WASM.
    pub(crate) fn into_wasm(self) -> RuntimeStringWasm {
        match self {
            Self::Literal(id) => i64::from(id) << 2,
            _ => unreachable!(),
        }
    }

    /// Creates a [`RuntimeString`] from a [`RuntimeStringWasm`].
    pub(crate) fn from_wasm(
        ctx: &mut ScanContext,
        s: RuntimeStringWasm,
    ) -> Self {
        match s & 0x3 {
            0 => Self::Literal(LiteralId::from((s >> 2) as u32)),
            1 => {
                let handle = RuntimeObjectHandle::from(s >> 2);
                let s = cast!(
                    ctx.runtime_objects.get(&handle).unwrap(),
                    RuntimeObject::String
                );
                Self::Rc(s.clone())
            }
            2 => Self::ScannedDataSlice {
                offset: (s >> 18) as usize,
                length: ((s >> 2) & 0xffff) as usize,
            },
            _ => unreachable!(),
        }
    }

    #[inline]
    pub(crate) fn len(&self, ctx: &ScanContext) -> usize {
        self.as_bstr(ctx).len()
    }

    #[inline]
    pub(crate) fn eq(&self, other: &Self, ctx: &ScanContext) -> bool {
        self.as_bstr(ctx).eq(other.as_bstr(ctx))
    }

    #[inline]
    pub(crate) fn ne(&self, other: &Self, ctx: &ScanContext) -> bool {
        self.as_bstr(ctx).ne(other.as_bstr(ctx))
    }

    #[inline]
    pub(crate) fn lt(&self, other: &Self, ctx: &ScanContext) -> bool {
        self.as_bstr(ctx).lt(other.as_bstr(ctx))
    }

    #[inline]
    pub(crate) fn gt(&self, other: &Self, ctx: &ScanContext) -> bool {
        self.as_bstr(ctx).gt(other.as_bstr(ctx))
    }

    #[inline]
    pub(crate) fn le(&self, other: &Self, ctx: &ScanContext) -> bool {
        self.as_bstr(ctx).le(other.as_bstr(ctx))
    }

    #[inline]
    pub(crate) fn ge(&self, other: &Self, ctx: &ScanContext) -> bool {
        self.as_bstr(ctx).ge(other.as_bstr(ctx))
    }

    #[inline]
    pub(crate) fn contains(
        &self,
        other: &Self,
        ctx: &ScanContext,
        case_insensitive: bool,
    ) -> bool {
        if case_insensitive {
            let this = self.as_bstr(ctx).to_lowercase();
            let other = other.as_bstr(ctx).to_lowercase();
            this.contains_str(other)
        } else {
            self.as_bstr(ctx).contains_str(other.as_bstr(ctx))
        }
    }

    #[inline]
    pub(crate) fn starts_with(
        &self,
        other: &Self,
        ctx: &ScanContext,
        case_insensitive: bool,
    ) -> bool {
        if case_insensitive {
            let this = self.as_bstr(ctx).to_lowercase();
            let other = other.as_bstr(ctx).to_lowercase();
            this.starts_with_str(other)
        } else {
            self.as_bstr(ctx).starts_with_str(other.as_bstr(ctx))
        }
    }

    #[inline]
    pub(crate) fn ends_with(
        &self,
        other: &Self,
        ctx: &ScanContext,
        case_insensitive: bool,
    ) -> bool {
        if case_insensitive {
            let this = self.as_bstr(ctx).to_lowercase();
            let other = other.as_bstr(ctx).to_lowercase();
            this.ends_with_str(other)
        } else {
            self.as_bstr(ctx).ends_with_str(other.as_bstr(ctx))
        }
    }

    #[inline]
    pub(crate) fn equals(
        &self,
        other: &Self,
        ctx: &ScanContext,
        case_insensitive: bool,
    ) -> bool {
        if case_insensitive {
            let this = self.as_bstr(ctx).to_lowercase();
            let other = other.as_bstr(ctx).to_lowercase();
            this.eq(&other)
        } else {
            self.as_bstr(ctx).eq(other.as_bstr(ctx))
        }
    }
}

/// Special kind of [RuntimeString] that has a fixed length.
///
/// Trying to create a [FixedLenString] with some length that is not the one
/// specified by the `LEN` parameter will cause a panic.
#[derive(Debug, Default)]
pub(crate) struct FixedLenString<const LEN: usize>(RuntimeString);

impl<const LEN: usize> String for FixedLenString<LEN> {
    fn new<S: Into<Vec<u8>>>(s: S) -> Self {
        let s = s.into();
        assert_eq!(
            s.len(),
            LEN,
            "FixedLenString<{}>::new called with invalid length: {}",
            LEN,
            s.len(),
        );
        Self(RuntimeString::new(s))
    }

    /// Returns this string as a primitive type suitable to be passed to WASM.
    fn into_wasm_with_ctx(self, ctx: &mut ScanContext) -> RuntimeStringWasm {
        self.0.into_wasm_with_ctx(ctx)
    }

    fn from_slice(ctx: &ScanContext, s: &[u8]) -> Self {
        assert_eq!(
            s.len(),
            LEN,
            "FixedLenString<{}>::new called with invalid length: {}",
            LEN,
            s.len(),
        );
        Self(RuntimeString::from_slice(ctx, s))
    }
}

#[derive(Debug, Default)]
pub(crate) struct Lowercase<S: String>(S);

impl<S: String> String for Lowercase<S> {
    fn new<V: Into<Vec<u8>>>(s: V) -> Self {
        Self(S::new(s))
    }

    fn into_wasm_with_ctx(self, ctx: &mut ScanContext) -> RuntimeStringWasm {
        self.0.into_wasm_with_ctx(ctx)
    }

    fn from_slice(ctx: &ScanContext, s: &[u8]) -> Self {
        Self(S::from_slice(ctx, s))
    }
}<|MERGE_RESOLUTION|>--- conflicted
+++ resolved
@@ -27,22 +27,6 @@
 /// identifying the string. This is how the information is encoded:
 ///
 /// * `RuntimeString:Undef` -> `0`
-<<<<<<< HEAD
-///    A zero represents an undefined string.
-///
-/// * `RuntimeString:Literal` -> `LiteralId << 2 | 1`
-///    If the two lower bits are equal to 1, it's a literal string, where the
-///    remaining bits represent the `LiteralId`.
-///
-/// * `RuntimeString:Rc` -> `RuntimeStringId << 2 | 2`
-///    If the two lower bits are equal to 2, it's a runtime string, where the
-///    remaining bits represent the handle of a string object.
-///
-/// * `RuntimeString:ScannedDataSlice` -> `Offset << 18 | Len << 2 | 3)`
-///    If the two lower bits are 3, it's a string backed by the scanned data.
-///    Bits 18:3 ar used for representing the string length (up to 64KB),
-///    while bits 64:19 represent the offset (up to 70,368,744,177,663).
-=======
 ///   A zero represents an undefined string.
 ///
 /// * `RuntimeString:Literal` -> `LiteralId << 2 | 1`
@@ -57,7 +41,6 @@
 ///   If the two lower bits are 3, it's a string backed by the scanned data.
 ///   Bits 18:3 ar used for representing the string length (up to 64KB),
 ///   while bits 64:19 represent the offset (up to 70,368,744,177,663).
->>>>>>> e7857615
 ///
 pub(crate) type RuntimeStringWasm = i64;
 
