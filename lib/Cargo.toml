--- conflicted
+++ resolved
@@ -177,14 +177,9 @@
 rustc-hash = { workspace = true }
 regex-syntax = { workspace = true }
 regex-automata = { workspace = true }
-<<<<<<< HEAD
 roxmltree = { workspace = true, optional = true }
 smallvec = { workspace = true, features=["serde"] }
 serde = { workspace = true, features=["rc"] }
-=======
-smallvec = { workspace = true, features = ["serde"] }
-serde = { workspace = true, features = ["rc"] }
->>>>>>> bd1707fe
 serde_json = { workspace = true }
 thiserror = { workspace = true }
 tlsh-fixed = { workspace = true, optional = true }
