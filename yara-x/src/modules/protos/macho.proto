--- conflicted
+++ resolved
@@ -98,17 +98,12 @@
   repeated Segment segments = 10;
   repeated Dylib dylibs = 11;
   repeated RPath rpaths = 12;
-<<<<<<< HEAD
-  optional uint64 entry_point = 13;
-  optional uint64 stack_size = 14;
-  optional string uuid = 15;
-=======
-  optional string dynamic_linker = 13;
-  optional uint64 entry_point = 14;
-  optional uint64 stack_size = 15;
-  optional string source_version = 16;
-  optional Dysymtab dysymtab = 17;
->>>>>>> 23dd10f7
+   optional string uuid = 13;
+  optional string dynamic_linker = 14;
+  optional uint64 entry_point = 15;
+  optional uint64 stack_size = 16;
+  optional string source_version = 17;
+  optional Dysymtab dysymtab = 18;
 }
 
 message Macho {
@@ -125,34 +120,21 @@
   repeated Segment segments = 10;
   repeated Dylib dylibs = 11;
   repeated RPath rpaths = 12;
-<<<<<<< HEAD
-  optional uint64 entry_point = 13;
-  optional uint64 stack_size = 14;
-  optional string uuid = 15;
+  optional string uuid = 13;
+  optional string dynamic_linker = 14;
+  optional uint64 entry_point = 15;
+  optional uint64 stack_size = 16;
+  optional string source_version = 17;
+  optional Dysymtab dysymtab = 18;
+
 
   // Add fields for Mach-O fat binary header
-  optional uint32 fat_magic = 16 [(yaml.field).fmt = "x"];
-  optional uint32 nfat_arch = 17;
-  repeated FatArch fat_arch = 18;
+  optional uint32 fat_magic = 19 [(yaml.field).fmt = "x"];
+  optional uint32 nfat_arch = 20;
+  repeated FatArch fat_arch = 21;
 
   // Nested Mach-O files
-  repeated File file = 19;
-=======
-  optional string dynamic_linker = 13;
-  optional uint64 entry_point = 14;
-  optional uint64 stack_size = 15;
-  optional string source_version = 16;
-  optional Dysymtab dysymtab = 17;
-
-
-  // Add fields for Mach-O fat binary header
-  optional uint32 fat_magic = 18 [(yaml.field).fmt = "x"];
-  optional uint32 nfat_arch = 19;
-  repeated FatArch fat_arch = 20;
-
-  // Nested Mach-O files
-  repeated File file = 21;
->>>>>>> 23dd10f7
+  repeated File file = 22;
 }
 
 enum HEADER {
