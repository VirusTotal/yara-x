syntax = "proto2";
import "yara.proto";
import "yaml.proto";

package macho;

option (yara.module_options) = {
  name : "macho"
  root_message: "macho.Macho"
  rust_module: "macho"
};

message Dylib {
  optional string name = 1;
  optional uint32 timestamp = 2 [(yaml.field).fmt = "t"];
  optional string compatibility_version = 3;
  optional string current_version = 4;
}

message RPath {
  optional uint32 cmd = 1;
  optional uint32 cmdsize = 2;
  optional string path = 3;
}

message MinVersionMacOS {
  optional uint32 cmd = 1;
  optional uint32 cmdsize = 2;
  optional uint32 version = 3;
  optional uint32 sdk = 4;
}

message MinVersionIphoneOS {
  optional uint32 cmd = 1;
  optional uint32 cmdsize = 2;
  optional uint32 version = 3;
  optional uint32 sdk = 4;
}

message MinVersionTvOS {
  optional uint32 cmd = 1;
  optional uint32 cmdsize = 2;
  optional uint32 version = 3;
  optional uint32 sdk = 4;
}

message MinVersionWatchOS {
  optional uint32 cmd = 1;
  optional uint32 cmdsize = 2;
  optional uint32 version = 3;
  optional uint32 sdk = 4;
}

message Section {
  optional string segname = 1;
  optional string sectname = 2;
  optional uint64 addr = 3 [(yaml.field).fmt = "x"];
  optional uint64 size = 4 [(yaml.field).fmt = "x"];
  optional uint32 offset = 5;
  optional uint32 align = 6;
  optional uint32 reloff = 7;
  optional uint32 nreloc = 8;
  optional uint32 flags = 9 [(yaml.field).fmt = "x"];
  optional uint32 reserved1 = 10;
  optional uint32 reserved2 = 11;
  optional uint32 reserved3 = 12;
}

message Segment {
  optional uint32 cmd = 1;
  optional uint32 cmdsize = 2;
  optional string segname = 3;
  optional uint64 vmaddr = 4 [(yaml.field).fmt = "x"];
  optional uint64 vmsize = 5 [(yaml.field).fmt = "x"];
  optional uint64 fileoff = 6;
  optional uint64 filesize = 7;
  optional uint32 maxprot = 8 [(yaml.field).fmt = "x"];
  optional uint32 initprot = 9 [(yaml.field).fmt = "x"];
  optional uint32 nsects = 10;
  optional uint32 flags = 11 [(yaml.field).fmt = "x"];
  repeated Section sections = 12;
}

message FatArch {
  optional uint32 cputype = 1;
  optional uint32 cpusubtype = 2;
  optional uint64 offset = 3;
  optional uint64 size = 4;
  optional uint32 align = 5;
  optional uint32 reserved = 6;
}

message File {
  optional uint32 magic = 1 [(yaml.field).fmt = "x"];
  optional uint32 cputype = 2;
  optional uint32 cpusubtype = 3;
  optional uint32 filetype = 4;
  optional uint32 ncmds = 5;
  optional uint32 sizeofcmds = 6;
  optional uint32 flags = 7 [(yaml.field).fmt = "x"];
  optional uint32 reserved = 8;
  optional uint64 number_of_segments = 9;
  repeated Segment segments = 10;
  repeated Dylib dylibs = 11;
  repeated RPath rpaths = 12;
  optional MinVersionMacOS min_version_mac_os = 13;
  optional MinVersionIphoneOS min_version_iphone_os = 14;
  optional MinVersionTvOS min_version_tv_os = 15;
  optional MinVersionWatchOS min_version_watch_os = 16;
  optional uint64 entry_point = 17;
  optional uint64 stack_size = 18;
}

message Macho {
  // Set Mach-O header and basic fields
  optional uint32 magic = 1 [(yaml.field).fmt = "x"];
  optional uint32 cputype = 2;
  optional uint32 cpusubtype = 3;
  optional uint32 filetype = 4;
  optional uint32 ncmds = 5;
  optional uint32 sizeofcmds = 6;
  optional uint32 flags = 7 [(yaml.field).fmt = "x"];
  optional uint32 reserved = 8;
  optional uint64 number_of_segments = 9;
  repeated Segment segments = 10;
  repeated Dylib dylibs = 11;
  repeated RPath rpaths = 12;
  optional MinVersionMacOS min_version_mac_os = 13;
  optional MinVersionIphoneOS min_version_iphone_os = 14;
  optional MinVersionTvOS min_version_tv_os = 15;
  optional MinVersionWatchOS min_version_watch_os = 16;
  optional uint64 entry_point = 17;
  optional uint64 stack_size = 18;

  // Add fields for Mach-O fat binary header
<<<<<<< HEAD
  optional uint32 fat_magic = 19;
  optional uint32 nfat_arch = 20;
  repeated FatArch fat_arch = 21;
=======
  optional uint32 fat_magic = 15 [(yaml.field).fmt = "x"];
  optional uint32 nfat_arch = 16;
  repeated FatArch fat_arch = 17;
>>>>>>> adb00d7d

  // Nested Mach-O files
  repeated File file = 22;
}

enum HEADER {
  option (yara.enum_options).inline = true;
  MH_MAGIC = 0 [(yara.enum_value).i64 = 0xfeedface];
  MH_CIGAM = 1 [(yara.enum_value).i64 = 0xcefaedfe];
  MH_MAGIC_64 = 2 [(yara.enum_value).i64 = 0xfeedfacf];
  MH_CIGAM_64 = 3 [(yara.enum_value).i64 = 0xcffaedfe];
}

enum FAT_HEADER {
  option (yara.enum_options).inline = true;
  FAT_MAGIC = 0 [(yara.enum_value).i64 = 0xcafebabe];
  FAT_CIGAM = 1 [(yara.enum_value).i64 = 0xbebafeca];
  FAT_MAGIC_64 = 2 [(yara.enum_value).i64 = 0xcafebabf];
  FAT_CIGAM_64 = 3 [(yara.enum_value).i64 = 0xbfbafeca];
}

enum MASK_64BIT {
  option (yara.enum_options).inline = true;
  CPU_ARCH_ABI64 = 0x01000000;
  CPU_SUBTYPE_LIB64 = 0 [(yara.enum_value).i64 = 0x80000000];
}

enum CPU_TYPE {
  option (yara.enum_options).inline = true;
  CPU_TYPE_MC680X0 = 0x00000006;
  CPU_TYPE_X86 = 0x00000007;
  CPU_TYPE_X86_64 = 0x01000007;
  CPU_TYPE_MIPS = 0x00000008;
  CPU_TYPE_MC98000 = 0x0000000a;
  CPU_TYPE_ARM = 0x0000000c;
  CPU_TYPE_ARM64 = 0x0100000c;
  CPU_TYPE_MC88000 = 0x0000000d;
  CPU_TYPE_SPARC = 0x0000000e;
  CPU_TYPE_POWERPC = 0x00000012;
  CPU_TYPE_POWERPC64 = 0x01000012;
}

enum CPU_I386_TYPE {
  option (yara.enum_options).inline = true;
  CPU_TYPE_I386 = 0x00000007;
}

enum CPU_INTEL_SUBTYPE {
  option (yara.enum_options).inline = true;
  CPU_SUBTYPE_INTEL_MODEL_ALL = 0x00000000;
  CPU_SUBTYPE_386 = 0x00000003;
  CPU_SUBTYPE_486 = 0x00000004;
  CPU_SUBTYPE_486SX = 0x00000084;
  CPU_SUBTYPE_586 = 0x00000005;
  CPU_SUBTYPE_CELERON = 0x00000067;
  CPU_SUBTYPE_CELERON_MOBILE = 0x00000077;
  CPU_SUBTYPE_ITANIUM = 0x0000000b;
  CPU_SUBTYPE_ITANIUM_2 = 0x0000001b;
  CPU_SUBTYPE_XEON = 0x0000000c;
  CPU_SUBTYPE_XEON_MP = 0x0000001c;
}

enum CPU_I386_SUBTYPE {
  option (yara.enum_options).inline = true;
  CPU_SUBTYPE_I386_ALL = 0x00000003;
}

enum CPU_X86_SUBTYPE {
  option (yara.enum_options).inline = true;
  CPU_SUBTYPE_X86_64_ALL = 0x00000003;
}

enum CPU_INTEL_PENTIUM_SUBTYPE {
  option (yara.enum_options).inline = true;
  CPU_SUBTYPE_PENT = 0x00000005;
  CPU_SUBTYPE_PENTPRO = 0x00000016;
  CPU_SUBTYPE_PENTII_M3 = 0x00000036;
  CPU_SUBTYPE_PENTII_M5 = 0x00000056;
  CPU_SUBTYPE_PENTIUM_3 = 0x00000008;
  CPU_SUBTYPE_PENTIUM_3_M = 0x00000018;
  CPU_SUBTYPE_PENTIUM_3_XEON = 0x00000028;
  CPU_SUBTYPE_PENTIUM_M = 0x00000009;
  CPU_SUBTYPE_PENTIUM_4 = 0x0000000a;
  CPU_SUBTYPE_PENTIUM_4_M = 0x0000001a;
}

enum CPU_ARM_SUBTYPE {
  option (yara.enum_options).inline = true;
  CPU_SUBTYPE_ARM_ALL = 0x00000000;
  CPU_SUBTYPE_ARM_V4T = 0x00000005;
  CPU_SUBTYPE_ARM_V6 = 0x00000006;
  CPU_SUBTYPE_ARM_V5 = 0x00000007;
  CPU_SUBTYPE_ARM_XSCALE = 0x00000008;
  CPU_SUBTYPE_ARM_V7 = 0x00000009;
  CPU_SUBTYPE_ARM_V7F = 0x0000000a;
  CPU_SUBTYPE_ARM_V7S = 0x0000000b;
  CPU_SUBTYPE_ARM_V7K = 0x0000000c;
  CPU_SUBTYPE_ARM_V6M = 0x0000000e;
  CPU_SUBTYPE_ARM_V7M = 0x0000000f;
  CPU_SUBTYPE_ARM_V7EM = 0x00000010;
}

enum CPU_ARM_64_SUBTYPE {
  option (yara.enum_options).inline = true;
  CPU_SUBTYPE_ARM_V5TEJ = 0x00000007;
  CPU_SUBTYPE_ARM64_ALL = 0x00000000;
}

enum CPU_SPARC_SUBTYPE {
  option (yara.enum_options).inline = true;
  CPU_SUBTYPE_SPARC_ALL = 0x00000000;
}

enum CPU_POWERPC_SUBTYPE {
  option (yara.enum_options).inline = true;
  CPU_SUBTYPE_POWERPC_ALL = 0x00000000;
  CPU_SUBTYPE_POWERPC_601 = 0x00000001;
  CPU_SUBTYPE_POWERPC_602 = 0x00000002;
  CPU_SUBTYPE_POWERPC_603 = 0x00000003;
  CPU_SUBTYPE_POWERPC_603e = 0x00000004;
  CPU_SUBTYPE_POWERPC_603ev = 0x00000005;
  CPU_SUBTYPE_POWERPC_604 = 0x00000006;
  CPU_SUBTYPE_POWERPC_604e = 0x00000007;
  CPU_SUBTYPE_POWERPC_620 = 0x00000008;
  CPU_SUBTYPE_POWERPC_750 = 0x00000009;
  CPU_SUBTYPE_POWERPC_7400 = 0x0000000a;
  CPU_SUBTYPE_POWERPC_7450 = 0x0000000b;
  CPU_SUBTYPE_POWERPC_970 = 0x00000064;
}

enum CPU_MC_SUBTYPE {
  option (yara.enum_options).inline = true;
  CPU_SUBTYPE_MC980000_ALL = 0x00000000;
  CPU_SUBTYPE_MC98601 = 0x00000001;
}

enum FILE_TYPE {
  option (yara.enum_options).inline = true;
  MH_OBJECT = 0x00000001;
  MH_EXECUTE = 0x00000002;
  MH_FVMLIB = 0x00000003;
  MH_CORE = 0x00000004;
  MH_PRELOAD = 0x00000005;
  MH_DYLIB = 0x00000006;
  MH_DYLINKER = 0x00000007;
  MH_BUNDLE = 0x00000008;
  MH_DYLIB_STUB = 0x00000009;
  MH_DSYM = 0x0000000a;
  MH_KEXT_BUNDLE = 0x0000000b;
}

enum FILE_FLAG {
  option (yara.enum_options).inline = true;
  MH_NOUNDEFS = 0x00000001;
  MH_INCRLINK = 0x00000002;
  MH_DYLDLINK = 0x00000004;
  MH_BINDATLOAD = 0x00000008;
  MH_PREBOUND = 0x00000010;
  MH_SPLIT_SEGS = 0x00000020;
  MH_LAZY_INIT = 0x00000040;
  MH_TWOLEVEL = 0x00000080;
  MH_FORCE_FLAT = 0x00000100;
  MH_NOMULTIDEFS = 0x00000200;
  MH_NOFIXPREBINDING = 0x00000400;
  MH_PREBINDABLE = 0x00000800;
  MH_ALLMODSBOUND = 0x00001000;
  MH_SUBSECTIONS_VIA_SYMBOLS = 0x00002000;
  MH_CANONICAL = 0x00004000;
  MH_WEAK_DEFINES = 0x00008000;
  MH_BINDS_TO_WEAK = 0x00010000;
  MH_ALLOW_STACK_EXECUTION = 0x00020000;
  MH_ROOT_SAFE = 0x00040000;
  MH_SETUID_SAFE = 0x00080000;
  MH_NO_REEXPORTED_DYLIBS = 0x00100000;
  MH_PIE = 0x00200000;
  MH_DEAD_STRIPPABLE_DYLIB = 0x00400000;
  MH_HAS_TLV_DESCRIPTORS = 0x00800000;
  MH_NO_HEAP_EXECUTION = 0x01000000;
  MH_APP_EXTENSION_SAFE = 0x02000000;
}

enum SEGMENT_FLAG {
  option (yara.enum_options).inline = true;
  SG_HIGHVM = 0x00000001;
  SG_FVMLIB = 0x00000002;
  SG_NORELOC = 0x00000004;
  SG_PROTECTED_VERSION_1 = 0x00000008;
}

enum SECTION_FLAG_MASK {
  option (yara.enum_options).inline = true;
  SECTION_TYPE = 0x000000ff;
  SECTION_ATTRIBUTES = 0 [(yara.enum_value).i64 = 0xffffff00];
}

enum SECTION_TYPE {
  option (yara.enum_options).inline = true;
  S_REGULAR = 0x00000000;
  S_ZEROFILL = 0x00000001;
  S_CSTRING_LITERALS = 0x00000002;
  S_4BYTE_LITERALS = 0x00000003;
  S_8BYTE_LITERALS = 0x00000004;
  S_LITERAL_POINTERS = 0x00000005;
  S_NON_LAZY_SYMBOL_POINTERS = 0x00000006;
  S_LAZY_SYMBOL_POINTERS = 0x00000007;
  S_SYMBOL_STUBS = 0x00000008;
  S_MOD_INIT_FUNC_POINTERS = 0x00000009;
  S_MOD_TERM_FUNC_POINTERS = 0x0000000a;
  S_COALESCED = 0x0000000b;
  S_GB_ZEROFILL = 0x0000000c;
  S_INTERPOSING = 0x0000000d;
  S_16BYTE_LITERALS = 0x0000000e;
  S_DTRACE_DOF = 0x0000000f;
  S_LAZY_DYLIB_SYMBOL_POINTERS = 0x00000010;
  S_THREAD_LOCAL_REGULAR = 0x00000011;
  S_THREAD_LOCAL_ZEROFILL = 0x00000012;
  S_THREAD_LOCAL_VARIABLES = 0x00000013;
  S_THREAD_LOCAL_VARIABLE_POINTERS = 0x00000014;
  S_THREAD_LOCAL_INIT_FUNCTION_POINTERS = 0x00000015;
}

enum SECTION_ATTRIBUTES {
  option (yara.enum_options).inline = true;
  S_ATTR_PURE_INSTRUCTIONS = 0 [(yara.enum_value).i64 = 0x80000000];
  S_ATTR_NO_TOC = 0x40000000;
  S_ATTR_STRIP_STATIC_SYMS = 0x20000000;
  S_ATTR_NO_DEAD_STRIP = 0x10000000;
  S_ATTR_LIVE_SUPPORT = 0x08000000;
  S_ATTR_SELF_MODIFYING_CODE = 0x04000000;
  S_ATTR_DEBUG = 0x02000000;
  S_ATTR_SOME_INSTRUCTIONS = 0x00000400;
  S_ATTR_EXT_RELOC = 0x00000200;
  S_ATTR_LOC_RELOC = 0x00000100;
}<|MERGE_RESOLUTION|>--- conflicted
+++ resolved
@@ -133,15 +133,9 @@
   optional uint64 stack_size = 18;
 
   // Add fields for Mach-O fat binary header
-<<<<<<< HEAD
-  optional uint32 fat_magic = 19;
+  optional uint32 fat_magic = 19 [(yaml.field).fmt = "x"];
   optional uint32 nfat_arch = 20;
   repeated FatArch fat_arch = 21;
-=======
-  optional uint32 fat_magic = 15 [(yaml.field).fmt = "x"];
-  optional uint32 nfat_arch = 16;
-  repeated FatArch fat_arch = 17;
->>>>>>> adb00d7d
 
   // Nested Mach-O files
   repeated File file = 22;
