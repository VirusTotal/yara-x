//! Module that handles parsing of Mach-O files from ScanContext bytes
//! The implementation provides utility functions to determine
//! if a given binary data corresponds to a Mach-O file, and further
//! breaks down the data into relevant Mach-O structures and populates
//! both protobuf structure fields and constants. This together with
//! also exported functions can be later used in YARA rules.

use arrayref::array_ref;
use byteorder::{BigEndian, ByteOrder};
use nom::{bytes::complete::take, multi::count, number::complete::*, IResult};
use thiserror::Error;

use crate::modules::prelude::*;
use crate::modules::protos::macho::*;

#[cfg(test)]
mod tests;

#[cfg(feature = "logging")]
use log::*;

<<<<<<< HEAD
use arrayref::array_ref;
use byteorder::{BigEndian, ByteOrder};
use nom::{
    bytes::complete::{tag, take, take_till},
    combinator::map_res,
    multi::count,
    number::complete::*,
    sequence::tuple,
    IResult,
};
use thiserror::Error;

=======
>>>>>>> b51ec705
/// Mach-O file needs to have at least header of size 28 to be considered
/// correct Real minimum size of Mach-O file would be higher
const VALID_MACHO_LENGTH: usize = 28;

/// Define Mach-O constants used in parsing
/// as it is problematic to get those from proto descriptors
const MH_MAGIC: u32 = 0xfeedface;
const MH_CIGAM: u32 = 0xcefaedfe;
const MH_MAGIC_64: u32 = 0xfeedfacf;
const MH_CIGAM_64: u32 = 0xcffaedfe;

/// Define Mach-O FAT header constants
const FAT_MAGIC: u32 = 0xcafebabe;
const FAT_CIGAM: u32 = 0xbebafeca;
const FAT_MAGIC_64: u32 = 0xcafebabf;
const FAT_CIGAM_64: u32 = 0xbfbafeca;

/// Define Mach-O CPU type constants
const CPU_TYPE_MC680X0: u32 = 0x00000006;
const CPU_TYPE_X86: u32 = 0x00000007;
const CPU_TYPE_X86_64: u32 = 0x01000007;
const CPU_TYPE_ARM: u32 = 0x0000000c;
const CPU_TYPE_ARM64: u32 = 0x0100000c;
const CPU_TYPE_MC88000: u32 = 0x0000000d;
const CPU_TYPE_SPARC: u32 = 0x0000000e;
const CPU_TYPE_POWERPC: u32 = 0x00000012;
const CPU_TYPE_POWERPC64: u32 = 0x01000012;

/// Define Mach-O load commands
const LC_SEGMENT: u32 = 0x00000001;
const LC_UNIXTHREAD: u32 = 0x00000005;
const LC_LOAD_DYLIB: u32 = 0x0000000c;
const LC_ID_DYLIB: u32 = 0x0000000d;
const LC_LOAD_WEAK_DYLIB: u32 = 0x80000018;
const LC_SEGMENT_64: u32 = 0x00000019;
const LC_REEXPORT_DYLIB: u32 = 0x8000001f;
const LC_MAIN: u32 = 0x80000028;

/// Enum that provides strongly-typed error system used in code
/// Represents all possible errors that can occur during Mach-O parsing
/// Each variant provides specific error details.
#[derive(Error, Debug)]
pub enum MachoError {
    #[error("File section is too small to contain `{0}`")]
    FileSectionTooSmall(String),

    #[error("File is too small")]
    FileTooSmall,

    #[error("`{0}` value not present in header")]
    MissingHeaderValue(String),

    #[error("Parsing error: {0}")]
    ParsingError(String),

    #[error("Unsupported  cputype in header")]
    UnsupportedCPUType,

    #[error("Integer overflow error")]
    Overflow,
}

/// Mach-O file structures that represent the file
/// and all relevant information about the file

/// `MachoHeader32`: Represents the header of a 32-bit Mach-O file.
/// Fields: magic, cputype, cpusubtype, filetype, ncmds, sizeofcmds, flags
#[repr(C)]
#[derive(Debug, Default, Clone, Copy)]
struct MachOHeader32 {
    magic: u32,
    cputype: u32,
    cpusubtype: u32,
    filetype: u32,
    ncmds: u32,
    sizeofcmds: u32,
    flags: u32,
}

/// `MachoHeader64`: Represents the header of a 64-bit Mach-O file.
/// Fields: magic, cputype, cpusubtype, filetype, ncmds, sizeofcmds, flags,
/// reserved
#[repr(C)]
#[derive(Debug, Default, Clone, Copy)]
struct MachOHeader64 {
    magic: u32,
    cputype: u32,
    cpusubtype: u32,
    filetype: u32,
    ncmds: u32,
    sizeofcmds: u32,
    flags: u32,
    reserved: u32,
}

/// `FatHeader`: Header for a fat Mach-O binary containing multiple
/// architectures. Fields: magic, nfat_arch
#[repr(C)]
#[derive(Debug, Default, Clone, Copy)]
struct FatHeader {
    magic: u32,
    nfat_arch: u32,
}

/// `FatArch32`: Describes a 32-bit architecture in a fat binary.
/// Fields: cputype, cpusubtype, offset, size, align
#[repr(C)]
#[derive(Debug, Default, Clone, Copy)]
struct FatArch32 {
    cputype: u32,
    cpusubtype: u32,
    offset: u32,
    size: u32,
    align: u32,
}

/// `FatArch64`: Describes a 64-bit architecture in a fat binary.
/// Fields: cputype, cpusubtype, offset, size, align, reserved
#[repr(C)]
#[derive(Debug, Default, Clone, Copy)]
struct FatArch64 {
    cputype: u32,
    cpusubtype: u32,
    offset: u64,
    size: u64,
    align: u32,
    reserved: u32,
}

/// `LoadCommand`: Represents a load command in the Mach-O file.
/// Fields: cmd, cmdsize
#[repr(C)]
#[derive(Debug, Default, Clone, Copy)]
struct LoadCommand {
    cmd: u32,
    cmdsize: u32,
}

/// `DylibObject`: Represents a dylib struct in the Mach-O file.
/// Fields: name, timestamp, current_version, compatibility_version
#[repr(C)]
#[derive(Debug, Default, Clone)]
struct DylibObject {
    name: Vec<u8>,
    timestamp: u32,
    current_version: u32,
    compatibility_version: u32,
}

/// `DylibCommand`: Represents a dylib command in the Mach-O file.
/// Fields: cmd, cmdsize, dylib
#[repr(C)]
#[derive(Debug, Default, Clone)]
struct DylibCommand {
    cmd: u32,
    cmdsize: u32,
    dylib: DylibObject,
}

/// `SegmentCommand32`: Represents a 32-bit segment command in the Mach-O file.
/// Fields: cmd, cmdsize, segname, vmaddr, vmsize, fileoff, filesize, maxprot,
/// initprot, nsects, flags
#[repr(C)]
#[derive(Debug, Default, Clone, Copy)]
struct SegmentCommand32 {
    cmd: u32,
    cmdsize: u32,
    segname: [u8; 16],
    vmaddr: u32,
    vmsize: u32,
    fileoff: u32,
    filesize: u32,
    maxprot: u32,
    initprot: u32,
    nsects: u32,
    flags: u32,
}

/// `SegmentCommand64`: Represents a 64-bit segment command in the Mach-O file.
/// Fields: cmd, cmdsize, segname, vmaddr, vmsize, fileoff, filesize, maxprot,
/// initprot, nsects, flags
#[repr(C)]
#[derive(Debug, Default, Clone, Copy)]
struct SegmentCommand64 {
    cmd: u32,
    cmdsize: u32,
    segname: [u8; 16],
    vmaddr: u64,
    vmsize: u64,
    fileoff: u64,
    filesize: u64,
    maxprot: u32,
    initprot: u32,
    nsects: u32,
    flags: u32,
}

/// `SegmentSection32`: Represents a 32-bit section within a segment.
/// Fields: sectname, segname, addr, size, offset, align, reloff, nreloc,
/// flags, reserved1, reserved2
#[repr(C)]
#[derive(Debug, Default, Clone, Copy)]
struct SegmentSection32 {
    sectname: [u8; 16],
    segname: [u8; 16],
    addr: u32,
    size: u32,
    offset: u32,
    align: u32,
    reloff: u32,
    nreloc: u32,
    flags: u32,
    reserved1: u32,
    reserved2: u32,
}

/// `SegmentSection64`: Represents a 64-bit section within a segment.
/// Fields: sectname, segname, addr, size, offset, align, reloff, nreloc,
/// flags, reserved1, reserved2, reserved3
#[repr(C)]
#[derive(Debug, Default, Clone, Copy)]
struct SegmentSection64 {
    sectname: [u8; 16],
    segname: [u8; 16],
    addr: u64,
    size: u64,
    offset: u32,
    align: u32,
    reloff: u32,
    nreloc: u32,
    flags: u32,
    reserved1: u32,
    reserved2: u32,
    reserved3: u32,
}

/// `ThreadCommand`: Represents a thread command in the Mach-O file.
/// Fields: cmd, cmdsize, flavor, count
#[repr(C)]
#[derive(Debug, Default, Clone, Copy)]
struct ThreadCommand {
    cmd: u32,
    cmdsize: u32,
    flavor: u32,
    count: u32,
}

/// `EntryPointCommand`: Represents the entry point command in the Mach-O file.
/// Fields: cmd, cmdsize, entryoff, stacksize
#[repr(C)]
#[derive(Debug, Default, Clone, Copy)]
struct EntryPointCommand {
    cmd: u32,
    cmdsize: u32,
    entryoff: u64,
    stacksize: u64,
}

/// `X86ThreadState`: Represents the state of an x86 thread in the Mach-O file.
/// Fields: eax, ebx, ecx, edx, edi, esi, ebp, esp, ss, eflags, eip, cs, ds,
/// es, fs, gs
#[repr(C)]
#[derive(Debug, Default, Clone)]
struct X86ThreadState {
    eax: u32,
    ebx: u32,
    ecx: u32,
    edx: u32,
    edi: u32,
    esi: u32,
    ebp: u32,
    esp: u32,
    ss: u32,
    eflags: u32,
    eip: u32,
    cs: u32,
    ds: u32,
    es: u32,
    fs: u32,
    gs: u32,
}

/// `ARMThreadState`: Represents the state of an ARM thread in a Mach-O file.
/// Fields: r, sp, lr, pc, cpsr
#[repr(C)]
#[derive(Debug, Default, Clone)]
struct ARMThreadState {
    r: Vec<u32>,
    sp: u32,
    lr: u32,
    pc: u32,
    cpsr: u32,
}

/// `SPARCThreadState`: Represents the state of a SPARC thread in a Mach-O
/// file. Fields: psr, pc, npc, y, g, o
#[repr(C)]
#[derive(Debug, Default, Clone)]
struct SPARCThreadState {
    psr: u32,
    pc: u32,
    npc: u32,
    y: u32,
    g: Vec<u32>,
    o: Vec<u32>,
}

/// `PPCThreadState`: Represents the state of a PowerPC thread in a Mach-O
/// file. Fields: srr0, srr1, r, cr, xer, lr, ctr, mq, vrsavead
#[repr(C)]
#[derive(Debug, Default, Clone)]
struct PPCThreadState {
    srr0: u32,
    srr1: u32,
    r: Vec<u32>,
    cr: u32,
    xer: u32,
    lr: u32,
    ctr: u32,
    mq: u32,
    vrsavead: u32,
}

/// `M68KThreadState`: Represents the state of an M68K thread in a Mach-O file.
/// Fields: dreg, areg, pad, sr, pc
#[repr(C)]
#[derive(Debug, Default, Clone)]
struct M68KThreadState {
    dreg: Vec<u32>,
    areg: Vec<u32>,
    pad: u16,
    sr: u16,
    pc: u32,
}

/// `M88KThreadState`: Represents the state of an M88K thread in a Mach-O file.
/// Fields: r, xip, xip_in_bd, nip
#[repr(C)]
#[derive(Debug, Default, Clone)]
struct M88KThreadState {
    r: Vec<u32>,
    xip: u32,
    xip_in_bd: u32,
    nip: u32,
}

/// `X86ThreadState64`: Represents the state of an x86-64 thread in a Mach-O
/// file. Fields: rax, rbx, rcx, rdx, rdi, rsi, rbp, rsp, r8, r9, r10, r11,
/// r12, r13, r14, r15, rip, rflags, cs, fs, gs
#[repr(C)]
#[derive(Debug, Default, Clone)]
struct X86ThreadState64 {
    rax: u64,
    rbx: u64,
    rcx: u64,
    rdx: u64,
    rdi: u64,
    rsi: u64,
    rbp: u64,
    rsp: u64,
    r8: u64,
    r9: u64,
    r10: u64,
    r11: u64,
    r12: u64,
    r13: u64,
    r14: u64,
    r15: u64,
    rip: u64,
    rflags: u64,
    cs: u64,
    fs: u64,
    gs: u64,
}

/// `ARMThreadState64`: Represents the state of an ARM64 thread in a Mach-O
/// file. Fields: r, fp, lr, sp, pc, cpsr
#[repr(C)]
#[derive(Debug, Default, Clone)]
struct ARMThreadState64 {
    r: Vec<u64>,
    fp: u64,
    lr: u64,
    sp: u64,
    pc: u64,
    cpsr: u32,
}

/// `PPCThreadState64`: Represents the state of a PowerPC64 thread in a Mach-O
/// file. Fields: srr0, srr1, r, cr, xer, lr, ctr, vrsave
#[repr(C)]
#[derive(Debug, Default, Clone)]
struct PPCThreadState64 {
    srr0: u64,
    srr1: u64,
    r: Vec<u64>,
    cr: u32,
    xer: u64,
    lr: u64,
    ctr: u64,
    vrsave: u32,
}

/// Parse the magic constant from a Mach-O file. The magic constant identifies
/// the file as a Mach-O file and indicates its endianness and architecture.
///
/// # Arguments
///
/// * `input`: A byte slice representing the start of the Mach-O file.
///
/// # Returns
///
/// An `IResult` with the remaining bytes after reading the magic constant
/// and the parsed 32-bit magic constant itself.
fn parse_magic(input: &[u8]) -> IResult<&[u8], u32> {
    le_u32(input)
}

/// Check if the provided data represents a basic Mach-O file.
///
/// # Arguments
///
/// * `data`: A byte slice to check.
///
/// # Returns
///
/// `true` if the data starts with a file Mach-O magic constant, `false`
/// otherwise.
fn is_macho_file_block(data: &[u8]) -> bool {
    match parse_magic(data) {
        Ok((_, magic)) => {
            matches!(magic, MH_MAGIC | MH_CIGAM | MH_MAGIC_64 | MH_CIGAM_64)
        }
        _ => false,
    }
}

/// Check if the provided data represents a FAT Mach-O file.
///
/// # Arguments
///
/// * `data`: A byte slice to check.
///
/// # Returns
///
/// `true` if the data starts with a FAT Mach-O magic constant, `false`
/// otherwise.
fn is_fat_macho_file_block(data: &[u8]) -> bool {
    match parse_magic(data) {
        Ok((_, magic)) => matches!(
            magic,
            FAT_MAGIC | FAT_CIGAM | FAT_MAGIC_64 | FAT_CIGAM_64
        ),
        _ => false,
    }
}

/// Determine if a given magic constant represents a 32-bit Mach-O file.
///
/// # Arguments
///
/// * `magic`: The magic constant to check.
///
/// # Returns
///
/// `true` if the magic constant represents a 32-bit Mach-O file, `false`
/// otherwise.
fn is_32_bit(magic: u32) -> bool {
    magic == MH_MAGIC || magic == MH_CIGAM
}

/// Determine if a given magic constant represents a 32-bit FAT arch.
///
/// # Arguments
///
/// * `magic`: The magic constant to check.
///
/// # Returns
///
/// `true` if the magic constant represents a 32-bit FAT arch, `false`
/// otherwise.
fn fat_is_32(magic: u32) -> bool {
    magic == FAT_MAGIC || magic == FAT_CIGAM
}

/// Check if bytes should be swapped based on the magic constant.
/// This is used to determine endianness.
///
/// # Arguments
///
/// * `magic`: The magic constant to check.
///
/// # Returns
///
/// `true` if bytes should be swapped (BigEndian format), `false` if they're
/// already in LittleEndian format.
fn should_swap_bytes(magic: u32) -> bool {
    matches!(magic, MH_CIGAM | MH_CIGAM_64 | FAT_CIGAM | FAT_CIGAM_64)
}

/// Convert a Mach-O Relative Virtual Address (RVA) to an offset within the
/// file.
///
/// # Arguments
///
/// * `address`: The RVA to convert.
/// * `macho_file`: A reference to the Mach-O file.
///
/// # Returns
///
/// An `Option<u64>` which is `Some` if a corresponding offset is found,
/// otherwise `None`.
/// # Errors
///
/// * `MachoError::Overflow`: If integer overflow occurs during the
/// calculation.
fn macho_rva_to_offset(
    address: u64,
    macho_file: &File,
) -> Result<Option<u64>, MachoError> {
    for segment in &macho_file.segments {
        let (start, vmsize, fileoff) = (
            segment.vmaddr.ok_or(MachoError::Overflow)?,
            segment.vmsize.ok_or(MachoError::Overflow)?,
            segment.fileoff.ok_or(MachoError::Overflow)?,
        );

        let end = start.checked_add(vmsize).ok_or(MachoError::Overflow)?;

        if address >= start && address < end {
            let offset = fileoff
                .checked_add(
                    address.checked_sub(start).ok_or(MachoError::Overflow)?,
                )
                .ok_or(MachoError::Overflow)?;
            return Ok(Some(offset));
        }
    }

    Ok(None)
}

/// Convert a Mach-O file offset to a Relative Virtual Address (RVA).
///
/// # Arguments
///
/// * `offset`: The file offset to convert.
/// * `macho_file`: A reference to the Mach-O file.
///
/// # Returns
///
/// An `Option<u64>` which is `Some` if a corresponding RVA is found, otherwise
/// `None`.
///
/// # Errors
///
/// * `MachoError::Overflow`: If integer overflow occurs during the
/// calculation.
fn macho_offset_to_rva(
    offset: u64,
    macho_file: &File,
) -> Result<Option<u64>, MachoError> {
    for segment in &macho_file.segments {
        let (start, filesize, vmaddr) = (
            segment.fileoff.ok_or(MachoError::Overflow)?,
            segment.filesize.ok_or(MachoError::Overflow)?,
            segment.vmaddr.ok_or(MachoError::Overflow)?,
        );

        let end = start.checked_add(filesize).ok_or(MachoError::Overflow)?;

        if offset >= start && offset < end {
            let rva = vmaddr
                .checked_add(
                    offset.checked_sub(start).ok_or(MachoError::Overflow)?,
                )
                .ok_or(MachoError::Overflow)?;
            return Ok(Some(rva));
        }
    }

    Ok(None)
}

/// Swaps the endianness of fields within a 64-bit Mach-O header from BigEndian
/// to LittleEndian. This operation is performed in-place.
///
/// # Arguments
///
/// * `header`: A mutable reference to the 64-bit Mach-O header.
fn swap_mach_header(header: &mut MachOHeader64) {
    header.cputype = BigEndian::read_u32(&header.cputype.to_le_bytes());
    header.cpusubtype = BigEndian::read_u32(&header.cpusubtype.to_le_bytes());
    header.filetype = BigEndian::read_u32(&header.filetype.to_le_bytes());
    header.ncmds = BigEndian::read_u32(&header.ncmds.to_le_bytes());
    header.sizeofcmds = BigEndian::read_u32(&header.sizeofcmds.to_le_bytes());
    header.flags = BigEndian::read_u32(&header.flags.to_le_bytes());

    // Only swap the reserved field for 64bit files
    if !is_32_bit(header.magic) {
        header.reserved = BigEndian::read_u32(&header.reserved.to_le_bytes());
    }
}

/// Swaps the endianness of fields within a Mach-O load command from BigEndian
/// to LittleEndian in-place.
///
/// # Arguments
///
/// * `command`: A mutable reference to the Mach-O load command.
fn swap_load_command(command: &mut LoadCommand) {
    command.cmd = BigEndian::read_u32(&command.cmd.to_le_bytes());
    command.cmdsize = BigEndian::read_u32(&command.cmdsize.to_le_bytes());
}

/// Swaps the endianness of fields within a Mach-O dylib from BigEndian
/// to LittleEndian in-place.
///
/// # Arguments
///
/// * `dylib`: A mutable reference to the Mach-O dylib.
fn swap_dylib(dylib: &mut DylibObject) {
    dylib.timestamp = BigEndian::read_u32(&dylib.timestamp.to_le_bytes());
    dylib.compatibility_version =
        BigEndian::read_u32(&dylib.compatibility_version.to_le_bytes());
    dylib.current_version =
        BigEndian::read_u32(&dylib.current_version.to_le_bytes());
}

/// Swaps the endianness of fields within a Mach-O dylib command from
/// BigEndian to LittleEndian in-place.
///
/// # Arguments
///
/// * `command`: A mutable reference to the Mach-O dylib command.
fn swap_dylib_command(command: &mut DylibCommand) {
    command.cmd = BigEndian::read_u32(&command.cmd.to_le_bytes());
    command.cmdsize = BigEndian::read_u32(&command.cmdsize.to_le_bytes());
}

/// Swaps the endianness of fields within a 32-bit Mach-O segment command from
/// BigEndian to LittleEndian in-place.
///
/// # Arguments
///
/// * `segment`: A mutable reference to the 32-bit Mach-O segment command.
fn swap_segment_command(segment: &mut SegmentCommand32) {
    segment.cmd = BigEndian::read_u32(&segment.cmd.to_le_bytes());
    segment.cmdsize = BigEndian::read_u32(&segment.cmdsize.to_le_bytes());
    segment.vmaddr = BigEndian::read_u32(&segment.vmaddr.to_le_bytes());
    segment.vmsize = BigEndian::read_u32(&segment.vmsize.to_le_bytes());
    segment.fileoff = BigEndian::read_u32(&segment.fileoff.to_le_bytes());
    segment.filesize = BigEndian::read_u32(&segment.filesize.to_le_bytes());
    segment.maxprot = BigEndian::read_u32(&segment.maxprot.to_le_bytes());
    segment.initprot = BigEndian::read_u32(&segment.initprot.to_le_bytes());
    segment.nsects = BigEndian::read_u32(&segment.nsects.to_le_bytes());
    segment.flags = BigEndian::read_u32(&segment.flags.to_le_bytes());
}

/// Swaps the endianness of fields within a 64-bit Mach-O segment command from
/// BigEndian to LittleEndian in-place.
///
/// # Arguments
///
/// * `segment`: A mutable reference to the 64-bit Mach-O segment command.
fn swap_segment_command_64(segment: &mut SegmentCommand64) {
    segment.cmd = BigEndian::read_u32(&segment.cmd.to_le_bytes());
    segment.cmdsize = BigEndian::read_u32(&segment.cmdsize.to_le_bytes());
    segment.vmaddr = BigEndian::read_u64(&segment.vmaddr.to_le_bytes());
    segment.vmsize = BigEndian::read_u64(&segment.vmsize.to_le_bytes());
    segment.fileoff = BigEndian::read_u64(&segment.fileoff.to_le_bytes());
    segment.filesize = BigEndian::read_u64(&segment.filesize.to_le_bytes());
    segment.maxprot = BigEndian::read_u32(&segment.maxprot.to_le_bytes());
    segment.initprot = BigEndian::read_u32(&segment.initprot.to_le_bytes());
    segment.nsects = BigEndian::read_u32(&segment.nsects.to_le_bytes());
    segment.flags = BigEndian::read_u32(&segment.flags.to_le_bytes());
}

/// Swaps the endianness of fields within a 32-bit Mach-O segment section from
/// BigEndian to LittleEndian in-place.
///
/// # Arguments
///
/// * `section`: A mutable reference to the 32-bit Mach-O segment section.
fn swap_segment_section(section: &mut SegmentSection32) {
    section.addr = BigEndian::read_u32(&section.addr.to_le_bytes());
    section.size = BigEndian::read_u32(&section.size.to_le_bytes());
    section.offset = BigEndian::read_u32(&section.offset.to_le_bytes());
    section.align = BigEndian::read_u32(&section.align.to_le_bytes());
    section.reloff = BigEndian::read_u32(&section.reloff.to_le_bytes());
    section.nreloc = BigEndian::read_u32(&section.nreloc.to_le_bytes());
    section.flags = BigEndian::read_u32(&section.flags.to_le_bytes());
    section.reserved1 = BigEndian::read_u32(&section.reserved1.to_le_bytes());
    section.reserved2 = BigEndian::read_u32(&section.reserved2.to_le_bytes());
}

/// Swaps the endianness of fields within a 64-bit Mach-O segment section from
/// BigEndian to LittleEndian in-place.
///
/// # Arguments
///
/// * `section`: A mutable reference to the 64-bit Mach-O segment section.
fn swap_segment_section_64(section: &mut SegmentSection64) {
    section.addr = BigEndian::read_u64(&section.addr.to_le_bytes());
    section.size = BigEndian::read_u64(&section.size.to_le_bytes());
    section.offset = BigEndian::read_u32(&section.offset.to_le_bytes());
    section.align = BigEndian::read_u32(&section.align.to_le_bytes());
    section.reloff = BigEndian::read_u32(&section.reloff.to_le_bytes());
    section.nreloc = BigEndian::read_u32(&section.nreloc.to_le_bytes());
    section.flags = BigEndian::read_u32(&section.flags.to_le_bytes());
    section.reserved1 = BigEndian::read_u32(&section.reserved1.to_le_bytes());
    section.reserved2 = BigEndian::read_u32(&section.reserved2.to_le_bytes());
    section.reserved3 = BigEndian::read_u32(&section.reserved3.to_le_bytes());
}

/// Swaps the endianness of fields within a Mach-O entry point command from
/// BigEndian to LittleEndian in-place.
///
/// # Arguments
///
/// * `section`: A mutable reference to the Mach-O entry point command section.
fn swap_entry_point_command(section: &mut EntryPointCommand) {
    section.cmd = BigEndian::read_u32(&section.cmd.to_le_bytes());
    section.cmdsize = BigEndian::read_u32(&section.cmdsize.to_le_bytes());
    section.entryoff = BigEndian::read_u64(&section.entryoff.to_le_bytes());
    section.stacksize = BigEndian::read_u64(&section.stacksize.to_le_bytes());
}

/// Parse the Mach-O 64-bit header. Capable of handling both 32-bit and 64-bit
/// formats.
///
/// # Arguments
///
/// * `input`: A slice of bytes containing the raw Mach-O header data.
///
/// # Returns
///
/// A `nom` IResult containing either the remaining input and the parsed
/// MachOHeader64 structure, or a `nom` error if the parsing fails.
///
/// # Errors
///
/// Returns a `nom` error if the input data is insufficient or malformed.
fn parse_macho_header(input: &[u8]) -> IResult<&[u8], MachOHeader64> {
    let (input, magic) = parse_magic(input)?;
    let (input, cputype) = le_u32(input)?;
    let (input, cpusubtype) = le_u32(input)?;
    let (input, filetype) = le_u32(input)?;
    let (input, ncmds) = le_u32(input)?;
    let (input, sizeofcmds) = le_u32(input)?;
    let (input, flags) = le_u32(input)?;

    // Determine if we should parse the reserved field based on the magic value
    let (input, reserved) =
        if !is_32_bit(magic) { le_u32(input)? } else { (input, 0) };

    Ok((
        input,
        MachOHeader64 {
            magic,
            cputype,
            cpusubtype,
            filetype,
            ncmds,
            sizeofcmds,
            flags,
            reserved,
        },
    ))
}

/// Parse the FAT header of a Mach-O binary, providing a structured
/// representation.
///
/// # Arguments
///
/// * `input`: A slice of bytes containing the raw FAT header data.
///
/// # Returns
///
/// A `nom` IResult containing the remaining input and the parsed FatHeader
/// structure, or a `nom` error if the parsing fails.
///
/// # Errors
///
/// Returns a `nom` error if the input data is insufficient or malformed.
fn parse_fat_header(input: &[u8]) -> IResult<&[u8], FatHeader> {
    let (input, magic) = be_u32(input)?;
    let (input, nfat_arch) = be_u32(input)?;
    Ok((input, FatHeader { magic, nfat_arch }))
}

/// Parse the 32-bit FAT architecture data, offering insights into the binary's
/// structure.
///
/// # Arguments
///
/// * `input`: A slice of bytes containing the raw 32-bit FAT architecture
///   data.
///
/// # Returns
///
/// A `nom` IResult containing the remaining input and the parsed FatArch32
/// structure, or a `nom` error if the parsing fails.
///
/// # Errors
///
/// Returns a `nom` error if the input data is insufficient or malformed.
fn parse_fat_arch_32(input: &[u8]) -> IResult<&[u8], FatArch32> {
    let (input, cputype) = be_u32(input)?;
    let (input, cpusubtype) = be_u32(input)?;
    let (input, offset) = be_u32(input)?;
    let (input, size) = be_u32(input)?;
    let (input, align) = be_u32(input)?;

    Ok((input, FatArch32 { cputype, cpusubtype, offset, size, align }))
}

/// Parse the 64-bit FAT architecture data to understand the binary's layout
/// and characteristics.
///
/// # Arguments
///
/// * `input`: A slice of bytes containing the raw 64-bit FAT architecture
///   data.
///
/// # Returns
///
/// A `nom` IResult containing the remaining input and the parsed FatArch64
/// structure, or a `nom` error if the parsing fails.
///
/// # Errors
///
/// Returns a `nom` error if the input data is insufficient or malformed.
fn parse_fat_arch_64(input: &[u8]) -> IResult<&[u8], FatArch64> {
    let (input, cputype) = be_u32(input)?;
    let (input, cpusubtype) = be_u32(input)?;
    let (input, offset) = be_u64(input)?;
    let (input, size) = be_u64(input)?;
    let (input, align) = be_u32(input)?;
    let (input, reserved) = be_u32(input)?;

    Ok((
        input,
        FatArch64 { cputype, cpusubtype, offset, size, align, reserved },
    ))
}

/// Parse a Mach-O LoadCommand, transforming raw bytes into a structured
/// format.
///
/// # Arguments
///
/// * `input`: A slice of bytes containing the raw LoadCommand data.
///
/// # Returns
///
/// A `nom` IResult containing the remaining unparsed input and the parsed
/// LoadCommand structure, or a `nom` error if the parsing fails.
///
/// # Errors
///
/// Returns a `nom` error if the input data is insufficient or malformed.
fn parse_load_command(input: &[u8]) -> IResult<&[u8], LoadCommand> {
    let (input, cmd) = le_u32(input)?;
    let (input, cmdsize) = le_u32(input)?;

    Ok((input, LoadCommand { cmd, cmdsize }))
}

/// Parse a Mach-O Dylib object, transforming raw bytes into a structured
/// format.
///
/// # Arguments
///
/// * `input`: A slice of bytes containing the raw dylib object data.
///
/// # Returns
///
/// A `nom` IResult containing the remaining unparsed input and the parsed
/// dylib structure, or a `nom` error if the parsing fails.
///
/// # Errors
///
/// Returns a `nom` error if the input data is insufficient or malformed.
fn parse_dylib(input: &[u8]) -> IResult<&[u8], DylibObject> {
    // offset but we don't need it
    let (input, _) = le_u32(input)?;
    let (input, timestamp) = le_u32(input)?;
    let (input, current_version) = le_u32(input)?;
    let (input, compatibility_version) = le_u32(input)?;

    let (input, name) = map_res(
        tuple((take_till(|b| b == b'\x00'), tag(b"\x00"))),
        |(s, _)| std::str::from_utf8(s),
    )(input)?;

    Ok((
        input,
        DylibObject {
            name: name.into(),
            timestamp,
            compatibility_version,
            current_version,
        },
    ))
}

/// Parse a Mach-O DylibCommand, transforming raw bytes into a structured
/// format.
///
/// # Arguments
///
/// * `input`: A slice of bytes containing the raw DylibCommand data.
///
/// # Returns
///
/// A `nom` IResult containing the remaining unparsed input and the parsed
/// DylibCommand structure, or a `nom` error if the parsing fails.
///
/// # Errors
///
/// Returns a `nom` error if the input data is insufficient or malformed.
fn parse_dylib_command(input: &[u8]) -> IResult<&[u8], DylibCommand> {
    let (input, cmd) = le_u32(input)?;
    let (input, cmdsize) = le_u32(input)?;
    let (input, dylib) = parse_dylib(input)?;

    Ok((input, DylibCommand { cmd, cmdsize, dylib }))
}

/// Parse the 32-bit segment command of a Mach-O file, offering a structured
/// view of its content.
///
/// # Arguments
///
/// * `input`: A slice of bytes containing the raw 32-bit segment command data.
///
/// # Returns
///
/// A `nom` IResult containing the remaining input and the parsed
/// SegmentCommand32 structure, or a `nom` error if the parsing fails.
///
/// # Errors
///
/// Returns a `nom` error if the input data is insufficient or malformed.
fn parse_segment_command(input: &[u8]) -> IResult<&[u8], SegmentCommand32> {
    let (input, cmd) = le_u32(input)?;
    let (input, cmdsize) = le_u32(input)?;
    let (input, segname) = take(16usize)(input)?;
    let (input, vmaddr) = le_u32(input)?;
    let (input, vmsize) = le_u32(input)?;
    let (input, fileoff) = le_u32(input)?;
    let (input, filesize) = le_u32(input)?;
    let (input, maxprot) = le_u32(input)?;
    let (input, initprot) = le_u32(input)?;
    let (input, nsects) = le_u32(input)?;
    let (input, flags) = le_u32(input)?;

    Ok((
        input,
        SegmentCommand32 {
            cmd,
            cmdsize,
            segname: *array_ref![segname, 0, 16],
            vmaddr,
            vmsize,
            fileoff,
            filesize,
            maxprot,
            initprot,
            nsects,
            flags,
        },
    ))
}

/// Parse the 64-bit segment command, enabling a detailed examination of the
/// Mach-O file’s segments.
///
/// # Arguments
///
/// * `input`: A slice of bytes containing the raw 64-bit segment command data.
///
/// # Returns
///
/// A `nom` IResult containing the remaining input and the parsed
/// SegmentCommand64 structure, or a `nom` error if the parsing fails.
///
/// # Errors
///
/// Returns a `nom` error if the input data is insufficient or malformed.
fn parse_segment_command_64(input: &[u8]) -> IResult<&[u8], SegmentCommand64> {
    let (input, cmd) = le_u32(input)?;
    let (input, cmdsize) = le_u32(input)?;
    let (input, segname) = take(16usize)(input)?;
    let (input, vmaddr) = le_u64(input)?;
    let (input, vmsize) = le_u64(input)?;
    let (input, fileoff) = le_u64(input)?;
    let (input, filesize) = le_u64(input)?;
    let (input, maxprot) = le_u32(input)?;
    let (input, initprot) = le_u32(input)?;
    let (input, nsects) = le_u32(input)?;
    let (input, flags) = le_u32(input)?;

    Ok((
        input,
        SegmentCommand64 {
            cmd,
            cmdsize,
            segname: *array_ref![segname, 0, 16],
            vmaddr,
            vmsize,
            fileoff,
            filesize,
            maxprot,
            initprot,
            nsects,
            flags,
        },
    ))
}

/// Parse a Mach-O 32-bit section, providing a detailed, structured format of
/// the section’s content.
///
/// # Arguments
///
/// * `input`: A slice of bytes containing the raw 32-bit section data.
///
/// # Returns
///
/// A `nom` IResult containing the remaining input and the parsed
/// SegmentSection32 structure, or a `nom` error if the parsing fails.
///
/// # Errors
///
/// Returns a `nom` error if the input data is insufficient or malformed.
fn parse_section(input: &[u8]) -> IResult<&[u8], SegmentSection32> {
    let (input, sectname) = take(16usize)(input)?;
    let (input, segname) = take(16usize)(input)?;
    let (input, addr) = le_u32(input)?;
    let (input, size) = le_u32(input)?;
    let (input, offset) = le_u32(input)?;
    let (input, align) = le_u32(input)?;
    let (input, reloff) = le_u32(input)?;
    let (input, nreloc) = le_u32(input)?;
    let (input, flags) = le_u32(input)?;
    let (input, reserved1) = le_u32(input)?;
    let (input, reserved2) = le_u32(input)?;

    Ok((
        input,
        SegmentSection32 {
            sectname: *array_ref![sectname, 0, 16],
            segname: *array_ref![segname, 0, 16],
            addr,
            size,
            offset,
            align,
            reloff,
            nreloc,
            flags,
            reserved1,
            reserved2,
        },
    ))
}

/// Parse a Mach-O 64-bit section, enabling a structured examination of the
/// content.
///
/// # Arguments
///
/// * `input`: A slice of bytes containing the raw 64-bit section data.
///
/// # Returns
///
/// A `nom` IResult containing the remaining input and the parsed
/// SegmentSection64 structure, or a `nom` error if the parsing fails.
///
/// # Errors
///
/// Returns a `nom` error if the input data is insufficient or malformed.
fn parse_section_64(input: &[u8]) -> IResult<&[u8], SegmentSection64> {
    let (input, sectname) = take(16usize)(input)?;
    let (input, segname) = take(16usize)(input)?;
    let (input, addr) = le_u64(input)?;
    let (input, size) = le_u64(input)?;
    let (input, offset) = le_u32(input)?;
    let (input, align) = le_u32(input)?;
    let (input, reloff) = le_u32(input)?;
    let (input, nreloc) = le_u32(input)?;
    let (input, flags) = le_u32(input)?;
    let (input, reserved1) = le_u32(input)?;
    let (input, reserved2) = le_u32(input)?;
    let (input, reserved3) = le_u32(input)?;

    Ok((
        input,
        SegmentSection64 {
            sectname: *array_ref![sectname, 0, 16],
            segname: *array_ref![segname, 0, 16],
            addr,
            size,
            offset,
            align,
            reloff,
            nreloc,
            flags,
            reserved1,
            reserved2,
            reserved3,
        },
    ))
}

/// Parse the Mach-O thread command, offering insights into the thread’s
/// attributes and states.
///
/// # Arguments
///
/// * `input`: A slice of bytes containing the raw thread command data.
///
/// # Returns
///
/// A `nom` IResult containing the remaining input and the parsed ThreadCommand
/// structure, or a `nom` error if the parsing fails.
///
/// # Errors
///
/// Returns a `nom` error if the input data is insufficient or malformed.
fn parse_thread_command(input: &[u8]) -> IResult<&[u8], ThreadCommand> {
    let (input, cmd) = le_u32(input)?;
    let (input, cmdsize) = le_u32(input)?;
    let (input, flavor) = le_u32(input)?;
    let (input, count) = le_u32(input)?;

    Ok((input, ThreadCommand { cmd, cmdsize, flavor, count }))
}

/// Parse the Mach-O entry point command, providing a structured representation
/// of the data.
///
/// # Arguments
///
/// * `input`: A slice of bytes containing the raw entry point command data.
///
/// # Returns
///
/// A `nom` IResult containing either the remaining input and the parsed
/// EntryPointCommand structure, or a `nom` error if the parsing fails.
///
/// # Errors
///
/// Returns a `nom` error if the input data is insufficient or malformed.
fn parse_entry_point_command(
    input: &[u8],
) -> IResult<&[u8], EntryPointCommand> {
    let (input, cmd) = le_u32(input)?;
    let (input, cmdsize) = le_u32(input)?;
    let (input, entryoff) = le_u64(input)?;
    let (input, stacksize) = le_u64(input)?;

    Ok((input, EntryPointCommand { cmd, cmdsize, entryoff, stacksize }))
}

/// Parse the X86 thread state data, offering insights into the CPU's state.
///
/// # Arguments
///
/// * `input`: A slice of bytes containing the raw X86 thread state data.
///
/// # Returns
///
/// A `nom` IResult containing the remaining input and the parsed
/// X86ThreadState structure, or a `nom` error if the parsing fails.
///
/// # Errors
///
/// Returns a `nom` error if the input data is insufficient or malformed.
fn parse_x86_thread_state(input: &[u8]) -> IResult<&[u8], X86ThreadState> {
    let (input, eax) = le_u32(input)?;
    let (input, ebx) = le_u32(input)?;
    let (input, ecx) = le_u32(input)?;
    let (input, edx) = le_u32(input)?;
    let (input, edi) = le_u32(input)?;
    let (input, esi) = le_u32(input)?;
    let (input, ebp) = le_u32(input)?;
    let (input, esp) = le_u32(input)?;
    let (input, ss) = le_u32(input)?;
    let (input, eflags) = le_u32(input)?;
    let (input, eip) = le_u32(input)?;
    let (input, cs) = le_u32(input)?;
    let (input, ds) = le_u32(input)?;
    let (input, es) = le_u32(input)?;
    let (input, fs) = le_u32(input)?;
    let (input, gs) = le_u32(input)?;

    Ok((
        input,
        X86ThreadState {
            eax,
            ebx,
            ecx,
            edx,
            edi,
            esi,
            ebp,
            esp,
            ss,
            eflags,
            eip,
            cs,
            ds,
            es,
            fs,
            gs,
        },
    ))
}

/// Parse the ARM thread state data, providing detailed information on the
/// CPU’s current state.
///
/// # Arguments
///
/// * `input`: A slice of bytes containing the raw ARM thread state data.
///
/// # Returns
///
/// A `nom` IResult containing the remaining input and the parsed
/// ARMThreadState structure, or a `nom` error if the parsing fails.
///
/// # Errors
///
/// Returns a `nom` error if the input data is insufficient or malformed.
fn parse_arm_thread_state(input: &[u8]) -> IResult<&[u8], ARMThreadState> {
    let (input, r) = count(le_u32, 13)(input)?;
    let (input, sp) = le_u32(input)?;
    let (input, lr) = le_u32(input)?;
    let (input, pc) = le_u32(input)?;
    let (input, cpsr) = le_u32(input)?;

    Ok((input, ARMThreadState { r, sp, lr, pc, cpsr }))
}

/// Parse the PPC thread state data to retrieve detailed information about the
/// PowerPC CPU's state.
///
/// # Arguments
///
/// * `input`: A slice of bytes containing the raw PPC thread state data.
///
/// # Returns
///
/// A `nom` IResult containing the remaining input and the parsed
/// PPCThreadState structure, or a `nom` error if the parsing fails.
///
/// # Errors
///
/// Returns a `nom` error if the input data is insufficient or malformed.
fn parse_ppc_thread_state(input: &[u8]) -> IResult<&[u8], PPCThreadState> {
    let (input, srr0) = le_u32(input)?;
    let (input, srr1) = le_u32(input)?;
    let (input, r) = count(le_u32, 32)(input)?;
    let (input, cr) = le_u32(input)?;
    let (input, xer) = le_u32(input)?;
    let (input, lr) = le_u32(input)?;
    let (input, ctr) = le_u32(input)?;
    let (input, mq) = le_u32(input)?;
    let (input, vrsavead) = le_u32(input)?;

    Ok((
        input,
        PPCThreadState { srr0, srr1, r, cr, xer, lr, ctr, mq, vrsavead },
    ))
}

/// Parse the SPARC thread state, providing insights into the SPARC CPU’s
/// state.
///
/// # Arguments
///
/// * `input`: A slice of bytes containing the raw SPARC thread state data.
///
/// # Returns
///
/// A `nom` IResult containing the remaining input and the parsed
/// SPARCThreadState structure, or a `nom` error if the parsing fails.
///
/// # Errors
///
/// Returns a `nom` error if the input data is insufficient or malformed.
fn parse_sparc_thread_state(input: &[u8]) -> IResult<&[u8], SPARCThreadState> {
    let (input, psr) = le_u32(input)?;
    let (input, pc) = le_u32(input)?;
    let (input, npc) = le_u32(input)?;
    let (input, y) = le_u32(input)?;
    let (input, g) = count(le_u32, 7)(input)?;
    let (input, o) = count(le_u32, 7)(input)?;

    Ok((input, SPARCThreadState { psr, pc, npc, y, g, o }))
}

/// Parse the M68K thread state, offering a detailed, structured view of the
/// CPU's state.
///
/// # Arguments
///
/// * `input`: A slice of bytes containing the raw M68K thread state data.
///
/// # Returns
///
/// A `nom` IResult containing the remaining input and the parsed
/// M68KThreadState structure, or a `nom` error if the parsing fails.
///
/// # Errors
///
/// Returns a `nom` error if the input data is insufficient or malformed.
fn parse_m68k_thread_state(input: &[u8]) -> IResult<&[u8], M68KThreadState> {
    let (input, dreg) = count(le_u32, 8)(input)?;
    let (input, areg) = count(le_u32, 8)(input)?;
    let (input, pad) = le_u16(input)?;
    let (input, sr) = le_u16(input)?;
    let (input, pc) = le_u32(input)?;

    Ok((input, M68KThreadState { dreg, areg, pad, sr, pc }))
}

/// Parse the M88K thread state, enabling detailed insights into the CPU’s
/// current state.
///
/// # Arguments
///
/// * `input`: A slice of bytes containing the raw M88K thread state data.
///
/// # Returns
///
/// A `nom` IResult containing the remaining input and the parsed
/// M88KThreadState structure, or a `nom` error if the parsing fails.
///
/// # Errors
///
/// Returns a `nom` error if the input data is insufficient or malformed.
fn parse_m88k_thread_state(input: &[u8]) -> IResult<&[u8], M88KThreadState> {
    let (input, r) = count(le_u32, 31)(input)?;
    let (input, xip) = le_u32(input)?;
    let (input, xip_in_bd) = le_u32(input)?;
    let (input, nip) = le_u32(input)?;

    Ok((input, M88KThreadState { r, xip, xip_in_bd, nip }))
}

/// Parse the X86 64-bit thread state data to offer a comprehensive view of the
/// CPU’s state.
///
/// # Arguments
///
/// * `input`: A slice of bytes containing the raw X86 64-bit thread state
///   data.
///
/// # Returns
///
/// A `nom` IResult containing the remaining input and the parsed
/// X86ThreadState64 structure, or a `nom` error if the parsing fails.
///
/// # Errors
///
/// Returns a `nom` error if the input data is insufficient or malformed.
fn parse_x86_thread_state64(input: &[u8]) -> IResult<&[u8], X86ThreadState64> {
    let (input, rax) = le_u64(input)?;
    let (input, rbx) = le_u64(input)?;
    let (input, rcx) = le_u64(input)?;
    let (input, rdx) = le_u64(input)?;
    let (input, rdi) = le_u64(input)?;
    let (input, rsi) = le_u64(input)?;
    let (input, rbp) = le_u64(input)?;
    let (input, rsp) = le_u64(input)?;
    let (input, r8) = le_u64(input)?;
    let (input, r9) = le_u64(input)?;
    let (input, r10) = le_u64(input)?;
    let (input, r11) = le_u64(input)?;
    let (input, r12) = le_u64(input)?;
    let (input, r13) = le_u64(input)?;
    let (input, r14) = le_u64(input)?;
    let (input, r15) = le_u64(input)?;
    let (input, rip) = le_u64(input)?;
    let (input, rflags) = le_u64(input)?;
    let (input, cs) = le_u64(input)?;
    let (input, fs) = le_u64(input)?;
    let (input, gs) = le_u64(input)?;

    Ok((
        input,
        X86ThreadState64 {
            rax,
            rbx,
            rcx,
            rdx,
            rdi,
            rsi,
            rbp,
            rsp,
            r8,
            r9,
            r10,
            r11,
            r12,
            r13,
            r14,
            r15,
            rip,
            rflags,
            cs,
            fs,
            gs,
        },
    ))
}

/// Parse the ARM 64-bit thread state, offering a detailed, structured format
/// for the CPU’s state.
///
/// # Arguments
///
/// * `input`: A slice of bytes containing the raw ARM 64-bit thread state
///   data.
///
/// # Returns
///
/// A `nom` IResult containing the remaining input and the parsed
/// ARMThreadState64 structure, or a `nom` error if the parsing fails.
///
/// # Errors
///
/// Returns a `nom` error if the input data is insufficient or malformed.
fn parse_arm_thread_state64(input: &[u8]) -> IResult<&[u8], ARMThreadState64> {
    let (input, r) = count(le_u64, 29)(input)?;
    let (input, fp) = le_u64(input)?;
    let (input, lr) = le_u64(input)?;
    let (input, sp) = le_u64(input)?;
    let (input, pc) = le_u64(input)?;
    let (input, cpsr) = le_u32(input)?;

    Ok((input, ARMThreadState64 { r, fp, lr, sp, pc, cpsr }))
}

/// Parse the PPC 64-bit thread state to retrieve detailed information about
/// the PowerPC CPU's state.
///
/// # Arguments
///
/// * `input`: A slice of bytes containing the raw PPC 64-bit thread state
///   data.
///
/// # Returns
///
/// A `nom` IResult containing the remaining input and the parsed
/// PPCThreadState64 structure, or a `nom` error if the parsing fails.
///
/// # Errors
///
/// Returns a `nom` error if the input data is insufficient or malformed.
fn parse_ppc_thread_state64(input: &[u8]) -> IResult<&[u8], PPCThreadState64> {
    let (input, srr0) = le_u64(input)?;
    let (input, srr1) = le_u64(input)?;
    let (input, r) = count(le_u64, 32)(input)?;
    let (input, cr) = le_u32(input)?;
    let (input, xer) = le_u64(input)?;
    let (input, lr) = le_u64(input)?;
    let (input, ctr) = le_u64(input)?;
    let (input, vrsave) = le_u32(input)?;

    Ok((input, PPCThreadState64 { srr0, srr1, r, cr, xer, lr, ctr, vrsave }))
}

/// Handles the LC_LOAD_DYLIB, LC_ID_DYLIB, LC_LOAD_WEAK_DYLIB, and
/// LC_REEXPORT_DYLIB commands for Mach-O files, parsing the data
/// and populating a protobuf representation of the dylib.
///
/// # Arguments
///
/// * `command_data`: The raw byte data of the dylib command.
/// * `size`: The size of the dylib command data.
/// * `macho_file`: Mutable reference to the protobuf representation of the
///   Mach-O file.
///
/// # Returns
///
/// Returns a `Result<(), MachoError>` indicating the success or failure of the
/// operation.
///
/// # Errors
///
/// * `MachoError::FileSectionTooSmall`: Returned when the segment size is
///   smaller than the expected DylibCommand struct size.
/// * `MachoError::ParsingError`: Returned when there is an error parsing the
///   dylib command data.
/// * `MachoError::MissingHeaderValue`: Returned when the "magic" header value
///   is missing, needed for determining if bytes should be swapped.
fn handle_dylib_command(
    command_data: &[u8],
    size: usize,
    macho_file: &mut File,
) -> Result<(), MachoError> {
    if size < std::mem::size_of::<DylibCommand>() {
        return Err(MachoError::FileSectionTooSmall(
            "DylibCommand".to_string(),
        ));
    }

    let (_, mut dy) = parse_dylib_command(command_data)
        .map_err(|e| MachoError::ParsingError(format!("{:?}", e)))?;
    if should_swap_bytes(
        macho_file
            .magic
            .ok_or(MachoError::MissingHeaderValue("magic".to_string()))?,
    ) {
        swap_dylib_command(&mut dy);
        swap_dylib(&mut dy.dylib);
    }

    let dylib = Dylib {
        name: Some(
            std::str::from_utf8(&dy.dylib.name)
                .unwrap_or_default()
                .to_string(),
        ),
        timestamp: Some(dy.dylib.timestamp),
        compatibility_version: Some(dy.dylib.compatibility_version),
        current_version: Some(dy.dylib.current_version),
        ..Default::default()
    };
    macho_file.dylibs.push(dylib);
    Ok(())
}

/// Handles the LC_SEGMENT command for 32-bit Mach-O files, parsing the data
/// and populating a protobuf representation of the segment and its associated
/// file sections.
///
/// # Arguments
///
/// * `command_data`: The raw byte data of the segment command.
/// * `size`: The size of the segment command data.
/// * `macho_file`: Mutable reference to the protobuf representation of the
///   Mach-O file.
///
/// # Returns
///
/// Returns a `Result<(), MachoError>` indicating the success or failure of the
/// operation.
///
/// # Errors
///
/// * `MachoError::FileSectionTooSmall`: Returned when the segment size is
///   smaller than the expected SegmentCommand32 struct size.
/// * `MachoError::ParsingError`: Returned when there is an error parsing the
///   segment command data.
/// * `MachoError::MissingHeaderValue`: Returned when the "magic" header value
///   is missing, needed for determining if bytes should be swapped.
fn handle_segment_command(
    command_data: &[u8],
    size: usize,
    macho_file: &mut File,
) -> Result<(), MachoError> {
    // Check if segment size is not less than SegmentCommand32 struct size
    if size < std::mem::size_of::<SegmentCommand32>() {
        return Err(MachoError::FileSectionTooSmall(
            "SegmentCommand32".to_string(),
        ));
    }

    // Parse segment command data
    let (remaining_data, mut sg) = parse_segment_command(command_data)
        .map_err(|e| MachoError::ParsingError(format!("{:?}", e)))?;
    if should_swap_bytes(
        macho_file
            .magic
            .ok_or(MachoError::MissingHeaderValue("magic".to_string()))?,
    ) {
        swap_segment_command(&mut sg);
    }

    // Populate protobuf segment section for 32bit files
    let mut segment = Segment {
        cmd: Some(sg.cmd),
        cmdsize: Some(sg.cmdsize),
        segname: Some(
            std::str::from_utf8(&sg.segname)
                .unwrap_or_default()
                .trim_end_matches('\0')
                .to_string(),
        ),
        vmaddr: Some(sg.vmaddr as u64),
        vmsize: Some(sg.vmsize as u64),
        fileoff: Some(sg.fileoff as u64),
        filesize: Some(sg.filesize as u64),
        maxprot: Some(sg.maxprot),
        initprot: Some(sg.initprot),
        nsects: Some(sg.nsects),
        flags: Some(sg.flags),
        sections: Vec::new(),
        ..Default::default()
    };

    // Set the section fields in the 32bit Macho-O segment
    let mut sections_data = remaining_data;
    for _ in 0..sg.nsects {
        let (remaining_sections, mut sec) = parse_section(sections_data)
            .map_err(|e| MachoError::ParsingError(format!("{:?}", e)))?;
        if should_swap_bytes(
            macho_file
                .magic
                .ok_or(MachoError::MissingHeaderValue("magic".to_string()))?,
        ) {
            swap_segment_section(&mut sec);
        }

        // Populate protobuf section for 32bit files
        let section = Section {
            segname: Some(
                std::str::from_utf8(&sec.segname)
                    .unwrap_or_default()
                    .trim_end_matches('\0')
                    .to_string(),
            ),
            sectname: Some(
                std::str::from_utf8(&sec.sectname)
                    .unwrap_or_default()
                    .trim_end_matches('\0')
                    .to_string(),
            ),
            addr: Some(sec.addr as u64),
            size: Some(sec.size as u64),
            offset: Some(sec.offset),
            align: Some(sec.align),
            reloff: Some(sec.reloff),
            nreloc: Some(sec.nreloc),
            flags: Some(sec.flags),
            reserved1: Some(sec.reserved1),
            reserved2: Some(sec.reserved2),
            ..Default::default()
        };

        segment.sections.push(section);

        sections_data = remaining_sections;
    }

    // Push segments with sections into protobuf
    macho_file.segments.push(segment);

    Ok(())
}

/// Handles the LC_SEGMENT_64 command for 64-bit Mach-O files, processing the
/// segment command data and populating a protobuf representation of the
/// segment and associated file sections.
///
/// # Arguments
///
/// * `command_data`: The raw byte data of the segment command.
/// * `size`: The size of the segment command data.
/// * `macho_file`: Mutable reference to the protobuf representation of the
///   Mach-O file.
///
/// # Returns
///
/// Returns a `Result<(), MachoError>` indicating the success or failure of the
/// operation.
///
/// # Errors
///
/// * `MachoError::FileSectionTooSmall`: Returned when the segment size is
///   smaller than the expected SegmentCommand64 struct size.
/// * `MachoError::ParsingError`: Returned when there is an error parsing the
///   segment command data.
/// * `MachoError::MissingHeaderValue`: Returned when the "magic" header value
///   is missing, needed for determining if bytes should be swapped.
fn handle_segment_command_64(
    command_data: &[u8],
    size: usize,
    macho_file: &mut File,
) -> Result<(), MachoError> {
    // Check if segment size is not less than SegmentCommand64 struct size
    if size < std::mem::size_of::<SegmentCommand64>() {
        return Err(MachoError::FileSectionTooSmall(
            "SegmentCommand64".to_string(),
        ));
    }

    // Parse segment command data
    let (remaining_data, mut sg) = parse_segment_command_64(command_data)
        .map_err(|e| MachoError::ParsingError(format!("{:?}", e)))?;

    if should_swap_bytes(
        macho_file
            .magic
            .ok_or(MachoError::MissingHeaderValue("magic".to_string()))?,
    ) {
        swap_segment_command_64(&mut sg);
    }

    // Populate protobuf segment section for 64bit files
    let mut segment = Segment {
        cmd: Some(sg.cmd),
        cmdsize: Some(sg.cmdsize),
        segname: Some(
            std::str::from_utf8(&sg.segname)
                .unwrap_or_default()
                .trim_end_matches('\0')
                .to_string(),
        ),
        vmaddr: Some(sg.vmaddr),
        vmsize: Some(sg.vmsize),
        fileoff: Some(sg.fileoff),
        filesize: Some(sg.filesize),
        maxprot: Some(sg.maxprot),
        initprot: Some(sg.initprot),
        nsects: Some(sg.nsects),
        flags: Some(sg.flags),
        sections: Vec::new(),
        ..Default::default()
    };

    // Set the section fields in the 64bit Macho-O segment
    let mut sections_data = remaining_data;
    for _ in 0..sg.nsects {
        let (remaining_sections, mut sec) = parse_section_64(sections_data)
            .map_err(|e| MachoError::ParsingError(format!("{:?}", e)))?;
        if should_swap_bytes(
            macho_file
                .magic
                .ok_or(MachoError::MissingHeaderValue("magic".to_string()))?,
        ) {
            swap_segment_section_64(&mut sec);
        }

        // Populate protobuf section for 64bit files
        let section = Section {
            segname: Some(
                std::str::from_utf8(&sec.segname)
                    .unwrap_or_default()
                    .trim_end_matches('\0')
                    .to_string(),
            ),
            sectname: Some(
                std::str::from_utf8(&sec.sectname)
                    .unwrap_or_default()
                    .trim_end_matches('\0')
                    .to_string(),
            ),
            addr: Some(sec.addr),
            size: Some(sec.size),
            offset: Some(sec.offset),
            align: Some(sec.align),
            reloff: Some(sec.reloff),
            nreloc: Some(sec.nreloc),
            flags: Some(sec.flags),
            reserved1: Some(sec.reserved1),
            reserved2: Some(sec.reserved2),
            reserved3: Some(sec.reserved3),
            ..Default::default()
        };

        segment.sections.push(section);
        sections_data = remaining_sections;
    }

    // Push segments with sections into protobuf
    macho_file.segments.push(segment);

    Ok(())
}

/// Processes the `LC_UNIXTHREAD` command for older CPUs in Mach-O files,
/// extracting the entry point for various older CPU architectures. This
/// command is primarily used in older Mach-O file formats and has been
/// replaced by the `LC_MAIN` command in newer versions.
///
/// # Arguments
///
/// * `command_data`: The raw byte data of the UNIX thread command.
/// * `size`: The size of the UNIX thread command data.
/// * `macho_file`: Mutable reference to the protobuf representation of the
///   Mach-O file.
///
/// # Returns
///
/// Returns a `Result<(), MachoError>` indicating the success or failure of the
/// operation.
///
/// # Errors
///
/// * `MachoError::FileSectionTooSmall`: If the provided size is smaller than
///   the `ThreadCommand` struct.
/// * `MachoError::ParsingError`: Encountered when there's an error parsing the
///   UNIX thread command data.
/// * `MachoError::MissingHeaderValue`: Thrown if "cputype" or "magic" header
///   values are missing.
/// * `MachoError::Overflow`: If there is an overflow during command size
///   computation.
/// * `MachoError::UnsupportedCPUType`: If the CPU type is not supported.
fn handle_unixthread(
    command_data: &[u8],
    size: usize,
    macho_file: &mut File,
) -> Result<(), MachoError> {
    if size < std::mem::size_of::<ThreadCommand>() {
        return Err(MachoError::FileSectionTooSmall(
            "ThreadCommand".to_string(),
        ));
    }

    // Parse thread command
    let (remaining_data, thread_cmd) = parse_thread_command(command_data)
        .map_err(|e| MachoError::ParsingError(format!("{:?}", e)))?;

    // Check command size
    let command_size = std::cmp::min(size, thread_cmd.cmdsize as usize);
    if command_size < std::mem::size_of::<ThreadCommand>() {
        return Err(MachoError::FileSectionTooSmall(
            "ThreadCommand".to_string(),
        ));
    }

    let thread_state_size = command_size
        .checked_sub(std::mem::size_of::<ThreadCommand>())
        .ok_or(MachoError::Overflow)?;
    let mut address: u64 = 0;
    let mut is64: bool = false;

    // Perform parsing according to cputype in header
    match macho_file
        .cputype
        .ok_or(MachoError::MissingHeaderValue("cputype".to_string()))?
    {
        CPU_TYPE_MC680X0 => {
            if thread_state_size >= std::mem::size_of::<M68KThreadState>() {
                let (_, state) = parse_m68k_thread_state(remaining_data)
                    .map_err(|e| {
                        MachoError::ParsingError(format!("{:?}", e))
                    })?;
                address = state.pc as u64;
            }
        }
        CPU_TYPE_MC88000 => {
            if thread_state_size >= std::mem::size_of::<M88KThreadState>() {
                let (_, state) = parse_m88k_thread_state(remaining_data)
                    .map_err(|e| {
                        MachoError::ParsingError(format!("{:?}", e))
                    })?;
                address = state.xip as u64;
            }
        }
        CPU_TYPE_SPARC => {
            if thread_state_size >= std::mem::size_of::<SPARCThreadState>() {
                let (_, state) = parse_sparc_thread_state(remaining_data)
                    .map_err(|e| {
                        MachoError::ParsingError(format!("{:?}", e))
                    })?;
                address = state.pc as u64;
            }
        }
        CPU_TYPE_POWERPC => {
            if thread_state_size >= std::mem::size_of::<PPCThreadState>() {
                let (_, state) = parse_ppc_thread_state(remaining_data)
                    .map_err(|e| {
                        MachoError::ParsingError(format!("{:?}", e))
                    })?;
                address = state.srr0 as u64;
            }
        }
        CPU_TYPE_X86 => {
            if thread_state_size >= std::mem::size_of::<X86ThreadState>() {
                let (_, state) = parse_x86_thread_state(remaining_data)
                    .map_err(|e| {
                        MachoError::ParsingError(format!("{:?}", e))
                    })?;
                address = state.eip as u64;
            }
        }
        CPU_TYPE_ARM => {
            if thread_state_size >= std::mem::size_of::<ARMThreadState>() {
                let (_, state) = parse_arm_thread_state(remaining_data)
                    .map_err(|e| {
                        MachoError::ParsingError(format!("{:?}", e))
                    })?;
                address = state.pc as u64;
            }
        }
        CPU_TYPE_X86_64 => {
            if thread_state_size >= std::mem::size_of::<X86ThreadState64>() {
                let (_, state) = parse_x86_thread_state64(remaining_data)
                    .map_err(|e| {
                        MachoError::ParsingError(format!("{:?}", e))
                    })?;
                address = state.rip;
                is64 = true;
            }
        }
        CPU_TYPE_ARM64 => {
            if thread_state_size >= std::mem::size_of::<ARMThreadState64>() {
                let (_, state) = parse_arm_thread_state64(remaining_data)
                    .map_err(|e| {
                        MachoError::ParsingError(format!("{:?}", e))
                    })?;
                address = state.pc;
                is64 = true;
            }
        }
        CPU_TYPE_POWERPC64 => {
            if thread_state_size >= std::mem::size_of::<PPCThreadState64>() {
                let (_, state) = parse_ppc_thread_state64(remaining_data)
                    .map_err(|e| {
                        MachoError::ParsingError(format!("{:?}", e))
                    })?;
                address = state.srr0;
                is64 = true;
            }
        }
        _ => return Err(MachoError::UnsupportedCPUType),
    }

    // Swap bytes if necessary
    if should_swap_bytes(
        macho_file
            .magic
            .ok_or(MachoError::MissingHeaderValue("magic".to_string()))?,
    ) {
        address = if is64 {
            address.swap_bytes()
        } else {
            (address as u32).swap_bytes() as u64
        };
    }

    // TODO: COMPILER FLAGS
    macho_file.entry_point = macho_rva_to_offset(address, macho_file)?;

    Ok(())
}

/// Processes the `LC_MAIN` command for Mach-O files, extracting the entry
/// point for the Mach-O file and setting its stack size.
///
/// # Arguments
///
/// * `command_data`: The raw byte data of the main command.
/// * `size`: The size of the main command data.
/// * `macho_file`: Mutable reference to the protobuf representation of the
///   Mach-O file.
///
/// # Returns
///
/// Returns a `Result<(), MachoError>` indicating the success or failure of the
/// operation.
///
/// # Errors
///
/// * `MachoError::FileSectionTooSmall`: If the provided size is smaller than
///   the `EntryPointCommand` struct.
/// * `MachoError::ParsingError`: Encountered when there's an error parsing the
///   main command data.
/// * `MachoError::MissingHeaderValue`: Thrown if the "magic" header value is
///   missing, needed to decide if bytes should be swapped.
fn handle_main(
    command_data: &[u8],
    size: usize,
    macho_file: &mut File,
) -> Result<(), MachoError> {
    // Check size
    if size < std::mem::size_of::<EntryPointCommand>() {
        return Err(MachoError::FileSectionTooSmall(
            "EntryPointCommand".to_string(),
        ));
    }

    // Parse main command
    let (_, mut entrypoint_cmd) = parse_entry_point_command(command_data)
        .map_err(|e| MachoError::ParsingError(format!("{:?}", e)))?;

    // Swap bytes if necessary
    if should_swap_bytes(
        macho_file
            .magic
            .ok_or(MachoError::MissingHeaderValue("magic".to_string()))?,
    ) {
        swap_entry_point_command(&mut entrypoint_cmd);
    }

    // TODO: COMPILER FLAGS
    if false {
        macho_file.entry_point =
            macho_offset_to_rva(entrypoint_cmd.entryoff, macho_file)?;
    } else {
        macho_file.set_entry_point(entrypoint_cmd.entryoff);
    }

    macho_file.set_stack_size(entrypoint_cmd.stacksize);

    Ok(())
}

/// Processes individual command segments based on their load command type.
///
/// This function is designed to manage various command segments present in
/// Mach-O files, depending on the given load command type. It is equipped to
/// handle both 32-bit and 64-bit Mach-O files and processes commands like
/// `LC_UNIXTHREAD` and `LC_MAIN`.
///
/// # Arguments
///
/// * `cmd`: The type of the load command.
/// * `cmdsize`: The size of the command data.
/// * `command_data`: The raw byte data of the command.
/// * `macho_file`: Mutable reference to the protobuf representation of the
///   Mach-O file.
/// * `process_segments`: Flag that decides if segment commands should be
///   processed.
///
/// # Returns
///
/// Returns a `Result<u64, MachoError>` indicating either the number of
/// segments processed successfully, or an error encountered during the
/// operation.
///
/// # Errors
///
/// The function can propagate errors from `handle_segment_command`,
/// `handle_segment_command_64`, `handle_unixthread`, and `handle_main`
/// functions.
fn handle_command(
    cmd: u32,
    cmdsize: usize,
    command_data: &[u8],
    macho_file: &mut File,
    process_segments: bool,
) -> Result<u64, MachoError> {
    let mut seg_count = 0;

    // Handle segment commands and increment segment count
    if process_segments {
        match cmd {
            LC_SEGMENT => {
                handle_segment_command(command_data, cmdsize, macho_file)?;
                seg_count += 1;
            }
            LC_SEGMENT_64 => {
                handle_segment_command_64(command_data, cmdsize, macho_file)?;
                seg_count += 1;
            }
            _ => {}
        }
    // Handle rest of commands
    } else {
        match cmd {
            LC_UNIXTHREAD => {
                handle_unixthread(command_data, cmdsize, macho_file)?;
            }
            LC_MAIN => {
                handle_main(command_data, cmdsize, macho_file)?;
            }
            LC_LOAD_DYLIB | LC_ID_DYLIB | LC_LOAD_WEAK_DYLIB
            | LC_REEXPORT_DYLIB => {
                handle_dylib_command(command_data, cmdsize, macho_file)?;
            }
            _ => {}
        }
    }

    Ok(seg_count)
}

/// Parses the Mach-O command data from the binary and populates the provided
/// protobuf representation.
///
/// This function works by looping through Mach-O commands, parsing each and
/// updating the `macho_file` protobuf representation accordingly.
///
/// # Arguments
///
/// * `data`: The raw byte data of the Mach-O file.
/// * `macho_file`: The protobuf representation of the Mach-O file to be
///   populated.
/// * `process_segments`: A flag that decides if segments should be processed.
///
/// # Returns
///
/// Returns a `Result<u64, MachoError>` indicating either the number of
/// segments successfully parsed, or an error if the operation fails.
///
/// # Errors
///
/// * `MachoError::MissingHeaderValue`: Occurs if essential header values like
///   "magic" or "ncmds" are missing.
/// * `MachoError::Overflow`: Arises if there's an arithmetic overflow during
///   command offset computation or remaining data size calculation.
/// * `MachoError::ParsingError`: Captures any error encountered during the
///   parsing of load commands from the Mach-O file.
///
/// The function also propagates errors from the `handle_command` function.
fn parse_macho_commands(
    data: &[u8],
    macho_file: &mut File,
    process_segments: bool,
) -> Result<u64, MachoError> {
    let header_size = if is_32_bit(
        macho_file
            .magic
            .ok_or(MachoError::MissingHeaderValue("magic".to_string()))?,
    ) {
        std::mem::size_of::<MachOHeader32>()
    } else {
        std::mem::size_of::<MachOHeader64>()
    };

    let mut seg_count = 0;
    let mut command_offset = header_size;

    // Loop over Mach-O commands
    for _ in 0..macho_file
        .ncmds
        .ok_or(MachoError::MissingHeaderValue("ncmds".to_string()))?
    {
        // Check if remaining data is not less than size of LoadCommand
        let remaining_data_size = data
            .len()
            .checked_sub(command_offset)
            .ok_or(MachoError::Overflow)?;
        if remaining_data_size < std::mem::size_of::<LoadCommand>() {
            break;
        }

        // Parse load commands from Mach-O file
        let command_data = &data[command_offset..];
        let (_, mut command) = parse_load_command(command_data)
            .map_err(|e| MachoError::ParsingError(format!("{:?}", e)))?;
        if should_swap_bytes(
            macho_file
                .magic
                .ok_or(MachoError::MissingHeaderValue("magic".to_string()))?,
        ) {
            swap_load_command(&mut command);
        }

        // Check if cmdsize is not less than size of LoadCommand
        if command.cmdsize < std::mem::size_of::<LoadCommand>() as u32 {
            break;
        }

        // Check if remaining data is not less than cmdsize
        let remaining_data_size = data
            .len()
            .checked_sub(command_offset)
            .ok_or(MachoError::Overflow)?;
        if remaining_data_size < command.cmdsize as usize {
            break;
        }

        seg_count += handle_command(
            command.cmd,
            command.cmdsize as usize,
            command_data,
            macho_file,
            process_segments,
        )?;

        // Continue to next command offset
        command_offset += command.cmdsize as usize;
    }

    Ok(seg_count)
}

/// Parses a basic Mach-O file and populates a protobuf representation.
///
/// The function reads the raw data of the Mach-O file, checks if it's a valid
/// Mach-O file by inspecting the header, and then processes all the commands
/// contained within it. It fills a protobuf `File` object with the extracted
/// information.
///
/// # Arguments
///
/// * `data`: The raw byte data of the Mach-O file.
///
/// # Returns
///
/// Returns a `Result<File, MachoError>` either with a populated Mach-O
/// protobuf representation or an error if the parsing operation fails.
///
/// # Errors
///
/// * `MachoError::FileTooSmall`: This error is thrown if the provided data is
///   too small to contain a Mach-O header.
/// * `MachoError::ParsingError`: This error occurs when there's a problem
///   parsing the Mach-O header.
///
/// It also propagates errors from `parse_macho_commands`.
#[doc(hidden)]
pub fn parse_macho_file(data: &[u8]) -> Result<File, MachoError> {
    let mut macho_file = File::default();
    // File is too small to contain Mach-O header
    if data.len() < std::mem::size_of::<MachOHeader64>() {
        return Err(MachoError::FileTooSmall);
    }

    let (_, mut parsed_header) = parse_macho_header(data)
        .map_err(|e| MachoError::ParsingError(format!("{:?}", e)))?;
    // Byte conversion (swap) if necessary
    if should_swap_bytes(parsed_header.magic) {
        swap_mach_header(&mut parsed_header);
    }

    // Populate protobuf header section
    macho_file.set_magic(parsed_header.magic);
    macho_file.set_cputype(parsed_header.cputype);
    macho_file.set_cpusubtype(parsed_header.cpusubtype);
    macho_file.set_filetype(parsed_header.filetype);
    macho_file.set_ncmds(parsed_header.ncmds);
    macho_file.set_sizeofcmds(parsed_header.sizeofcmds);
    macho_file.set_flags(parsed_header.flags);
    if !is_32_bit(parsed_header.magic) {
        macho_file.set_reserved(parsed_header.reserved);
    }

    // Populate number of segments based on return type
    let number_of_segments =
        parse_macho_commands(data, &mut macho_file, true)?;
    macho_file.set_number_of_segments(number_of_segments);

    // Populate other fields
    parse_macho_commands(data, &mut macho_file, false)?;

    Ok(macho_file)
}

/// Parses a FAT Mach-O file and updates the provided protobuf representation.
///
/// A FAT Mach-O file contains binary images for multiple supported
/// architectures. This function processes the FAT header and each of the
/// nested binary images, populating the provided protobuf representation
/// accordingly.
///
/// # Arguments
///
/// * `data`: The raw byte data of the FAT Mach-O file.
/// * `macho_proto`: The protobuf representation of the Mach-O file to be
///   populated.
///
/// # Returns
///
/// Returns a `Result<(), MachoError>` indicating the success or failure of the
/// parsing operation.
///
/// # Errors
///
/// * `MachoError::ParsingError`: Occurs if there is an issue parsing the FAT
///   header or the architecture data.
/// * `MachoError::Overflow`: This error is raised if the offset index or the
///   end index goes beyond the size of the data array.
///
/// It also propagates errors from `parse_macho_file`.
#[doc(hidden)]
pub fn parse_fat_macho_file(
    data: &[u8],
    macho_proto: &mut Macho,
) -> Result<(), MachoError> {
    let (remaining_data, header) = parse_fat_header(data)
        .map_err(|e| MachoError::ParsingError(format!("{:?}", e)))?;

    macho_proto.set_fat_magic(header.magic);
    macho_proto.set_nfat_arch(header.nfat_arch);

    // Depending on the size of the data, determine if it's a 32bit or 64bit
    // Mach-O
    let fat_arch_size = if fat_is_32(header.magic) {
        std::mem::size_of::<FatArch32>()
    } else {
        std::mem::size_of::<FatArch64>()
    };

    // Loop through the nested array of fat_archs
    for i in 0..header.nfat_arch as usize {
        let arch_data = &remaining_data[i * fat_arch_size..];

        // Parse 32bit FAT headers
        if fat_is_32(header.magic) {
            let (_, arch) = parse_fat_arch_32(arch_data)
                .map_err(|e| MachoError::ParsingError(format!("{:?}", e)))?;

            let fat_arch_entry = FatArch {
                cputype: Some(arch.cputype),
                cpusubtype: Some(arch.cpusubtype),
                offset: Some(arch.offset as u64),
                size: Some(arch.size as u64),
                align: Some(arch.align),
                ..Default::default()
            };
            macho_proto.fat_arch.push(fat_arch_entry);

            // Return Overflow error in case offset index or end index is
            // bigger then data size
            let end_index =
                arch.offset
                    .checked_add(arch.size)
                    .ok_or(MachoError::Overflow)? as usize;

            if arch.offset as usize > data.len() || end_index > data.len() {
                return Err(MachoError::Overflow);
            }

            // Parse nested data as basic Mach-O file
            let nested_file =
                parse_macho_file(&data[arch.offset as usize..end_index])?;
            macho_proto.file.push(nested_file);
        // Parse 64bit FAT headers
        } else {
            let (_, arch) = parse_fat_arch_64(arch_data)
                .map_err(|e| MachoError::ParsingError(format!("{:?}", e)))?;

            let fat_arch_entry = FatArch {
                cputype: Some(arch.cputype),
                cpusubtype: Some(arch.cpusubtype),
                offset: Some(arch.offset),
                size: Some(arch.size),
                align: Some(arch.align),
                reserved: Some(arch.reserved),
                ..Default::default()
            };
            macho_proto.fat_arch.push(fat_arch_entry);

            // Return Overflow error in case offset index or end index is
            // bigger then data size
            let end_index =
                arch.offset
                    .checked_add(arch.size)
                    .ok_or(MachoError::Overflow)? as usize;

            if arch.offset as usize > data.len() || end_index > data.len() {
                return Err(MachoError::Overflow);
            }

            // Parse nested data as basic Mach-O file
            let nested_file =
                parse_macho_file(&data[arch.offset as usize..end_index])?;
            macho_proto.file.push(nested_file);
        }
    }

    Ok(())
}

/// Get the index of a Mach-O file within a fat binary based on CPU type.
///
/// This function iterates through the architecture types contained in a
/// Mach-O fat binary and returns the index of the file that matches the
/// specified CPU type.
///
/// # Arguments
///
/// * `ctx`: A mutable reference to the scanning context.
/// * `type_arg`: The CPU type to search for within the fat binary.
///
/// # Returns
///
/// An `Option<i64>` containing the index of the matching Mach-O file, or
/// `None` if no match is found.
#[module_export(name = "file_index_for_arch")]
fn file_index_type(ctx: &mut ScanContext, type_arg: i64) -> Option<i64> {
    let macho = ctx.module_output::<Macho>()?;

    // Ensure nfat_arch is present
    let nfat = macho.nfat_arch?;

    // Iterate over fat_arch up to nfat entries
    for i in 0..nfat as usize {
        if let Some(arch) = macho.fat_arch.get(i) {
            if let Some(cputype) = arch.cputype {
                if cputype as i64 == type_arg {
                    return Some(i as i64);
                }
            }
        }
    }

    None
}

/// Get the index of a Mach-O file within a fat binary based on both
/// CPU type and subtype.
///
/// This function extends `file_index_type` by also considering the CPU subtype
/// during the search, allowing for more precise matching.
///
/// # Arguments
///
/// * `ctx`: A mutable reference to the scanning context.
/// * `type_arg`: The CPU type to search for.
/// * `subtype_arg`: The CPU subtype to search for.
///
/// # Returns
///
/// An `Option<i64>` containing the index of the matching Mach-O file, or
/// `None` if no match is found.
#[module_export(name = "file_index_for_arch")]
fn file_index_subtype(
    ctx: &mut ScanContext,
    type_arg: i64,
    subtype_arg: i64,
) -> Option<i64> {
    let macho = ctx.module_output::<Macho>()?;

    // Ensure nfat_arch is present
    let nfat = macho.nfat_arch?;

    // Iterate over fat_arch up to nfat entries
    for i in 0..nfat as usize {
        if let Some(arch) = macho.fat_arch.get(i) {
            if let (Some(cputype), Some(cpusubtype)) =
                (arch.cputype, arch.cpusubtype)
            {
                if cputype as i64 == type_arg
                    && cpusubtype as i64 == subtype_arg
                {
                    return Some(i as i64);
                }
            }
        }
    }

    None
}

/// Get the real entry point offset for a specific CPU type within a fat
/// Mach-O binary.
///
/// It navigates through the architectures in the binary, finds the one that
/// matches the specified CPU type, and returns its entry point offset.
///
/// # Arguments
///
/// * `ctx`: A mutable reference to the scanning context.
/// * `type_arg`: The CPU type of the desired architecture.
///
/// # Returns
///
/// An `Option<i64>` containing the offset of the entry point for the specified
/// architecture, or `None` if not found.
#[module_export(name = "entry_point_for_arch")]
fn ep_for_arch_type(ctx: &mut ScanContext, type_arg: i64) -> Option<i64> {
    let macho = ctx.module_output::<Macho>()?;

    // Ensure nfat_arch is present
    let nfat = macho.nfat_arch?;

    // Iterate over fat_arch up to nfat entries
    for i in 0..nfat as usize {
        if let Some(arch) = macho.fat_arch.get(i) {
            if let Some(cputype) = arch.cputype {
                if cputype as i64 == type_arg {
                    let file_offset = arch.offset?;
                    let entry_point = macho.file.get(i)?.entry_point?;
                    return file_offset
                        .checked_add(entry_point)
                        .map(|sum| sum as i64);
                }
            }
        }
    }

    None
}

/// Get the real entry point offset for a specific CPU type and subtype
/// within a fat Mach-O binary.
///
/// Similar to `ep_for_arch_type`, but adds consideration for the CPU subtype
/// to allow for more precise location of the entry point.
///
/// # Arguments
///
/// * `ctx`: A mutable reference to the scanning context.
/// * `type_arg`: The CPU type of the desired architecture.
/// * `subtype_arg`: The CPU subtype of the desired architecture.
///
/// # Returns
///
/// An `Option<i64>` containing the offset of the entry point for the specified
/// architecture and subtype, or `None` if not found.
#[module_export(name = "entry_point_for_arch")]
fn ep_for_arch_subtype(
    ctx: &mut ScanContext,
    type_arg: i64,
    subtype_arg: i64,
) -> Option<i64> {
    let macho = ctx.module_output::<Macho>()?;

    // Ensure nfat_arch is present
    let nfat = macho.nfat_arch?;

    // Iterate over fat_arch up to nfat entries
    for i in 0..nfat as usize {
        if let Some(arch) = macho.fat_arch.get(i) {
            if let (Some(cputype), Some(cpusubtype)) =
                (arch.cputype, arch.cpusubtype)
            {
                if cputype as i64 == type_arg
                    && cpusubtype as i64 == subtype_arg
                {
                    let file_offset = arch.offset?;
                    let entry_point = macho.file.get(i)?.entry_point?;
                    return file_offset
                        .checked_add(entry_point)
                        .map(|sum| sum as i64);
                }
            }
        }
    }

    None
}

/// The primary function for processing a Mach-O file, extracting its
/// information and populating a `Macho` protobuf object with the extracted
/// data.
///
/// This function is designed to fail silently and return an empty or partially
/// filled protobuf in case of an error during the parsing process. More
/// detailed error information can be obtained with logging enabled.
///
/// # Arguments
///
/// * `ctx`: A reference to the scanning context.
///
/// # Returns
///
/// A `Macho` object populated with extracted data from the scanned Mach-O
/// file, or partially filled/empty in case of parsing errors.
///
/// # Error Handling
///
/// The function logs errors rather than propagating them, ensuring the calling
/// code isn’t interrupted by issues with individual files during bulk
/// processing.
#[module_main]
fn main(ctx: &ScanContext) -> Macho {
    // Create an empty instance of the Mach-O protobuf
    let mut macho_proto = Macho::new();

    // Get a &[u8] slice with the content of the file being scanned.
    let data = ctx.scanned_data();

    // If data is too short to be valid Mach-O file, return empty protobuf
    if data.len() < VALID_MACHO_LENGTH {
        #[cfg(feature = "logging")]
        error!("{}", MachoError::FileTooSmall);
        return macho_proto;
    }

    // Parse basic Mach-O file
    if is_macho_file_block(data) {
        match parse_macho_file(data) {
            // Parsing was successful, populate basic fields from parsed Mach-O
            // structure
            Ok(file_data) => {
                macho_proto.magic = file_data.magic;
                macho_proto.cputype = file_data.cputype;
                macho_proto.cpusubtype = file_data.cpusubtype;
                macho_proto.filetype = file_data.filetype;
                macho_proto.ncmds = file_data.ncmds;
                macho_proto.sizeofcmds = file_data.sizeofcmds;
                macho_proto.flags = file_data.flags;
                macho_proto.reserved = file_data.reserved;
                macho_proto.number_of_segments = file_data.number_of_segments;
                macho_proto.segments = file_data.segments;
                macho_proto.dylibs = file_data.dylibs;
                macho_proto.entry_point = file_data.entry_point;
                macho_proto.stack_size = file_data.stack_size;
            }
            Err(_error) => {
                #[cfg(feature = "logging")]
                error!("Error while parsing macho file: {}", _error);
            }
        }
    }

    // Parse Mach-O FAT files
    if is_fat_macho_file_block(data) {
        if let Err(_error) = parse_fat_macho_file(data, &mut macho_proto) {
            #[cfg(feature = "logging")]
            error!("Error while parsing macho FAT file:{}", _error);
        }
    }

    macho_proto
}<|MERGE_RESOLUTION|>--- conflicted
+++ resolved
@@ -5,21 +5,6 @@
 //! both protobuf structure fields and constants. This together with
 //! also exported functions can be later used in YARA rules.
 
-use arrayref::array_ref;
-use byteorder::{BigEndian, ByteOrder};
-use nom::{bytes::complete::take, multi::count, number::complete::*, IResult};
-use thiserror::Error;
-
-use crate::modules::prelude::*;
-use crate::modules::protos::macho::*;
-
-#[cfg(test)]
-mod tests;
-
-#[cfg(feature = "logging")]
-use log::*;
-
-<<<<<<< HEAD
 use arrayref::array_ref;
 use byteorder::{BigEndian, ByteOrder};
 use nom::{
@@ -32,8 +17,15 @@
 };
 use thiserror::Error;
 
-=======
->>>>>>> b51ec705
+use crate::modules::prelude::*;
+use crate::modules::protos::macho::*;
+
+#[cfg(test)]
+mod tests;
+
+#[cfg(feature = "logging")]
+use log::*;
+
 /// Mach-O file needs to have at least header of size 28 to be considered
 /// correct Real minimum size of Mach-O file would be higher
 const VALID_MACHO_LENGTH: usize = 28;
