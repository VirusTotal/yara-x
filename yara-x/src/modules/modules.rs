--- conflicted
+++ resolved
@@ -3,17 +3,14 @@
 pub mod text;
 #[cfg(feature = "test_proto2-module")]
 pub mod test_proto2;
-<<<<<<< HEAD
 #[cfg(feature = "lnk-module")]
 pub mod lnk;
-=======
 #[cfg(feature = "hash-module")]
 pub mod hash;
 #[cfg(feature = "test_proto3-module")]
 pub mod test_proto3;
 #[cfg(feature = "macho-module")]
 pub mod macho;
->>>>>>> fd700850
 #[cfg(feature = "time-module")]
 pub mod time;
 #[cfg(feature = "string-module")]
