--- conflicted
+++ resolved
@@ -40,17 +40,14 @@
 # The Time module allows you to retrieve epoch in seconds that can
 # be used in conditions of a rule to check againts other epoch time.
 time-module = []
-<<<<<<< HEAD
 # The Strings Module
 string-module = []
-=======
 # The hash module provides functions for computing md5, sha1 and sha-256 hashes
 hash-module = [
     "dep:md5",
     "dep:sha1",
     "dep:sha2",
 ]
->>>>>>> 9500af4f
 
 # Features that are enabled by default.
 default = [
