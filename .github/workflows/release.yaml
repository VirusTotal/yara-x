--- conflicted
+++ resolved
@@ -59,14 +59,11 @@
         triplet: ${{ matrix.vcpkg_openssl_triplet }}
         token: ${{ github.token }}
 
-<<<<<<< HEAD
     - name: Install Rust toolchain
       uses: dtolnay/rust-toolchain@stable
       with:
         toolchain: stable
 
-=======
->>>>>>> fa628cfc
     - name: Build
       run: cargo build --bin yr --profile release-lto --target ${{ matrix.target }}
       env:
