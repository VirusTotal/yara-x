--- conflicted
+++ resolved
@@ -453,32 +453,6 @@
         Span(self.inner.text_range().into())
     }
 
-<<<<<<< HEAD
-    /// Returns the line and column numbers where this token starts.
-    pub fn line_col(&self) -> (usize, usize) {
-        // Initially we assume that the token is in the first line and its
-        // column number is equal to the offset where it starts.
-        let mut line = 1;
-        let mut col: usize = self.span().start();
-        // Iterate the tokens in the tree starting at the current token and
-        // going backwards looking for newlines. For every newline found, the
-        // line number is incremented.
-        let mut prev_token = self.inner.prev_token();
-        while let Some(token) = prev_token {
-            if let NEWLINE = token.kind() {
-                // When the first newline is found (the one that is closest to
-                // the token by its left). The column number is adjusted by
-                // decrementing the position where the newline ends, and this
-                // is the final column number.
-                if line == 1 {
-                    col -= usize::from(token.text_range().end());
-                }
-                line += 1
-            }
-            prev_token = token.prev_token();
-        }
-        (line, col)
-=======
     /// Returns position (line and column) where this token starts.
     pub fn position(&self) -> Position {
         // Initially we assume that the token is in line 0, column 0.
@@ -513,7 +487,6 @@
             prev_token = token.prev_token();
         }
         Position { line, column }
->>>>>>> ac844bd8
     }
 
     #[inline]
@@ -726,19 +699,11 @@
         }
     }
 
-<<<<<<< HEAD
-    /// Returns the line and column numbers where this node or token starts.
-    pub fn line_col(&self) -> (usize, usize) {
-        match self {
-            NodeOrToken::Node(n) => n.line_col(),
-            NodeOrToken::Token(t) => t.line_col(),
-=======
     /// Returns the position (line and column) where this node or token starts.
     pub fn position(&self) -> Position {
         match self {
             NodeOrToken::Node(n) => n.position(),
             NodeOrToken::Token(t) => t.position(),
->>>>>>> ac844bd8
         }
     }
 }
@@ -815,17 +780,10 @@
         Span(self.inner.text_range().into())
     }
 
-<<<<<<< HEAD
-    /// Returns the line and column numbers where this node starts.
-    #[inline]
-    pub fn line_col(&self) -> (usize, usize) {
-        self.first_token().unwrap().line_col()
-=======
     /// Returns the position (line and column) where this node starts.
     #[inline]
     pub fn position(&self) -> Position {
         self.first_token().unwrap().position()
->>>>>>> ac844bd8
     }
 
     /// Returns the parent of this node.
@@ -1075,14 +1033,9 @@
 
     /// Returns the token at a given line and column within the source code.
     ///
-<<<<<<< HEAD
-    /// If the offset points to code that is outside the current node, this
-    /// function returns `None`.
-=======
     /// Both line and column numbers are zero-based. If the line and column
     /// numbers point to code that is outside the current node, this function
     /// returns `None`.
->>>>>>> ac844bd8
     ///
     /// ```rust
     /// # use yara_x_parser::cst::SyntaxKind;
@@ -1097,64 +1050,6 @@
     ///     .unwrap()
     ///     .root();
     ///
-<<<<<<< HEAD
-    /// // Token at line 1, column 0 is `SyntaxKind::RULE_KW`.
-    /// assert_eq!(
-    ///     root_node.token_at_line_col((1,0)).unwrap().kind(),
-    ///     SyntaxKind::RULE_KW);
-    ///
-    /// // Token at line 1, column 4 is `SyntaxKind::WHITESPACE`.
-    /// assert_eq!(
-    ///     root_node.token_at_line_col((1,4)).unwrap().kind(),
-    ///     SyntaxKind::WHITESPACE);
-    ///
-    /// // Token at line 1, column 11 is `SyntaxKind::NEWLINE`.
-    /// assert_eq!(
-    ///     root_node.token_at_line_col((1,11)).unwrap().kind(),
-    ///     SyntaxKind::NEWLINE);
-    ///
-    /// // Token at line 2, column 0 is `SyntaxKind::CONDITION_KW`.
-    /// assert_eq!(
-    ///     root_node.token_at_line_col((2,0)).unwrap().kind(),
-    ///     SyntaxKind::CONDITION_KW);
-    ///
-    /// // Token at line 3, column 2 is `SyntaxKind::TRUE_KW`.
-    /// assert_eq!(
-    ///     root_node.token_at_line_col((3,2)).unwrap().kind(),
-    ///     SyntaxKind::TRUE_KW);
-    ///
-    /// // Token at line 4, column 6 is `SyntaxKind::FALSE_KW`.
-    /// assert_eq!(
-    ///     root_node.token_at_line_col((4,6)).unwrap().kind(),
-    ///     SyntaxKind::FALSE_KW);
-    ///
-    /// // Token at line 4, column 7 is `SyntaxKind::NEWLINE`.
-    /// assert_eq!(
-    ///     root_node.token_at_line_col((4,7)).unwrap().kind(),
-    ///     SyntaxKind::NEWLINE);
-    /// ```
-    pub fn token_at_line_col(
-        &self,
-        line_col: (usize, usize),
-    ) -> Option<Token<M>> {
-        let mut next_token = self.root().first_token();
-        let mut line = 1;
-        let mut col = 0;
-
-        while let Some(token) = next_token {
-            let token_len = token.span().len();
-            if line_col.0 == line
-                && line_col.1 >= col
-                && line_col.1 < col + token_len
-            {
-                return Some(token);
-            }
-            if let NEWLINE = token.kind() {
-                line += 1;
-                col = 0;
-            } else {
-                col += token_len;
-=======
     /// // Token at line 0, column 0 is `SyntaxKind::RULE_KW`.
     /// assert_eq!(
     ///     root_node.token_at_position((0,0)).unwrap().kind(),
@@ -1217,7 +1112,6 @@
                 _ => {
                     col += token_len;
                 }
->>>>>>> ac844bd8
             }
             next_token = token.next_token();
         }
