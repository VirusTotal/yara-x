use crate::cst::{SyntaxKind, CST};
use crate::{Parser, Span};

#[test]
fn cst_1() {
    let cst: CST =
        Parser::new(b"rule test { condition: true }").try_into().unwrap();

    let source_file = cst.root();

    assert_eq!(source_file.kind(), SyntaxKind::SOURCE_FILE);

    // The root node has no parent.
    assert_eq!(source_file.parent(), None);

    // The root node has no siblings.
    assert_eq!(source_file.prev_sibling(), None);
    assert_eq!(source_file.next_sibling(), None);

    // The only child of the root node (which is a SOURCE_FILE),
    // is a RULE_DECL.
    let rule_decl = source_file.first_child();

    assert_eq!(source_file.last_child(), rule_decl);

    let mut children = source_file.children();
    assert_eq!(children.next(), rule_decl);
    assert_eq!(children.next(), None);

    let rule_decl = rule_decl.unwrap();

    // The parent of a RULE_DECL is the root node.
    assert_eq!(rule_decl.parent(), Some(source_file.clone()));

    // The only child of RULE_DECL is CONDITION_BLK.
    let condition_blk = rule_decl.first_child();
    assert_eq!(rule_decl.last_child(), condition_blk);

    let condition_blk = condition_blk.unwrap();
    assert_eq!(condition_blk.root(), source_file.clone());

    // Check the CONDITION_BLK's span.
    assert_eq!(condition_blk.span(), Span(12..27));

    // Make sure the ancestors of CONDITION_BLK are RULE_DECL
    // and SOURCE_FILE.
    let mut ancestors = condition_blk.ancestors();
    assert_eq!(ancestors.next(), Some(rule_decl.clone()));
    assert_eq!(ancestors.next(), Some(source_file.clone()));
    assert_eq!(ancestors.next(), None);

    let mut c = condition_blk.children_with_tokens();

    assert_eq!(c.next().map(|c| c.kind()), Some(SyntaxKind::CONDITION_KW));
    assert_eq!(c.next().map(|c| c.kind()), Some(SyntaxKind::COLON));
    assert_eq!(c.next().map(|c| c.kind()), Some(SyntaxKind::WHITESPACE));
    assert_eq!(c.next().map(|c| c.kind()), Some(SyntaxKind::BOOLEAN_EXPR));
    assert_eq!(c.next().map(|c| c.kind()), None);

    let mut t = condition_blk.first_token().unwrap();
    assert_eq!(t.kind(), SyntaxKind::CONDITION_KW);
    t = t.next_token().unwrap();
    assert_eq!(t.kind(), SyntaxKind::COLON);
    t = t.next_token().unwrap();
    assert_eq!(t.kind(), SyntaxKind::WHITESPACE);
    t = t.next_token().unwrap();
    assert_eq!(t.kind(), SyntaxKind::TRUE_KW);
    t = t.next_token().unwrap();
    assert_eq!(t.kind(), SyntaxKind::WHITESPACE);
    t = t.next_token().unwrap();
    assert_eq!(t.kind(), SyntaxKind::R_BRACE);
    assert_eq!(t.next_token(), None);

    // The ancestors for the R_BRACE token are RULE_DECL and
    // SOURCE_FILE.
    let mut ancestors = t.ancestors();
    assert_eq!(ancestors.next(), Some(rule_decl.clone()));
    assert_eq!(ancestors.next(), Some(source_file.clone()));
    assert_eq!(ancestors.next(), None);
}

#[test]
fn cst_2() {
    let cst: CST =
        Parser::new(b"rule test { condition: true }").try_into().unwrap();

    let mut c = cst.root().first_child().unwrap().children_with_tokens();

    assert_eq!(c.next().map(|n| n.kind()), Some(SyntaxKind::RULE_KW));
    assert_eq!(c.next().map(|n| n.kind()), Some(SyntaxKind::WHITESPACE));
    assert_eq!(c.next().map(|n| n.kind()), Some(SyntaxKind::IDENT));
    assert_eq!(c.next().map(|n| n.kind()), Some(SyntaxKind::WHITESPACE));
    assert_eq!(c.next().map(|n| n.kind()), Some(SyntaxKind::L_BRACE));
    assert_eq!(c.next().map(|n| n.kind()), Some(SyntaxKind::WHITESPACE));
    assert_eq!(c.next().map(|n| n.kind()), Some(SyntaxKind::CONDITION_BLK));
    assert_eq!(c.next().map(|n| n.kind()), Some(SyntaxKind::WHITESPACE));
    assert_eq!(c.next().map(|n| n.kind()), Some(SyntaxKind::R_BRACE));
    assert_eq!(c.next().map(|n| n.kind()), None);

    let c = cst.root().first_child().unwrap().first_child_or_token().unwrap();

    assert_eq!(c.parent().map(|n| n.kind()), Some(SyntaxKind::RULE_DECL));

    let mut a = c.ancestors();

    assert_eq!(a.next().map(|n| n.kind()), Some(SyntaxKind::RULE_DECL));
    assert_eq!(a.next().map(|n| n.kind()), Some(SyntaxKind::SOURCE_FILE));
    assert_eq!(a.next().map(|n| n.kind()), None);

    assert_eq!(
        c.next_sibling_or_token().map(|n| n.kind()),
        Some(SyntaxKind::WHITESPACE)
    );

    let c = cst.root().first_child().unwrap().last_child_or_token().unwrap();

    assert_eq!(
        c.prev_sibling_or_token().map(|n| n.kind()),
        Some(SyntaxKind::WHITESPACE)
    );
}

#[test]
fn cst_3() {
    let cst: CST =
        Parser::new(b"rule test { condition: true }").try_into().unwrap();

    let condition_blk =
        cst.root().first_child().unwrap().first_child().unwrap();

    let text = condition_blk.text();

    assert!(!text.is_empty());
    assert_eq!(text.len(), 15);

    let chunks = text
        .try_fold_chunks::<_, _, anyhow::Error>(Vec::new(), |mut acc, s| {
            acc.push(s.to_string());
            Ok(acc)
        })
        .unwrap();

    assert_eq!(chunks, ["condition", ":", " ", "true"]);

    let mut chunks = Vec::new();

    text.for_each_chunks(|s| {
        chunks.push(s.to_string());
    });

    assert_eq!(chunks, ["condition", ":", " ", "true"]);

    let result = text.try_for_each_chunks(|s| {
        if s == ":" {
            anyhow::bail!("colon found")
        } else {
            Ok(())
        }
    });

    assert!(result.is_err());
}

#[test]
fn cst_4() {
    let cst: CST =
        Parser::new(b"rule test { condition: true }").try_into().unwrap();

    let source_file = cst.root().into_mut();

    // Detach the first token, which is the `rule` keyword.
    source_file.first_token().unwrap().detach();

    // After detaching the `rule` keyword, the first token is the
    // whitespace that comes after the keyword.
    assert_eq!(
        source_file.first_token().map(|x| x.kind()),
        Some(SyntaxKind::WHITESPACE)
    );

    // Detach the last token, which is the closing }.
    source_file.last_token().unwrap().detach();

    // After detaching the closing }, the first token is the
    // whitespace that comes before.
    assert_eq!(
        source_file.last_token().map(|x| x.kind()),
        Some(SyntaxKind::WHITESPACE)
    );

    // Detach the first child of token of SOURCE_CODE, this node has a single
    // child that is the RULE_DECL node.
    source_file.first_child_or_token().unwrap().detach();

    // After detaching the RULE_DECL node, SOURCE_CODE is empty.
    assert_eq!(source_file.last_token().map(|x| x.kind()), None);
}

#[test]
fn cst_5() {
    let cst: CST = Parser::new(
<<<<<<< HEAD
        br#"rule test {
    condition:
        true or
        false
    }"#,
=======
        r#"rule test {
    /*
       Comment
    */
    condition:
        true or
        /* 😊 */ false
    }"#
        .as_bytes(),
>>>>>>> ac844bd8
    )
    .try_into()
    .unwrap();

    let mut c = cst.root().first_child().unwrap().children_with_tokens();

    let n = c.next().unwrap();
    assert_eq!(n.kind(), SyntaxKind::RULE_KW);
<<<<<<< HEAD
    assert_eq!(n.line_col(), (1, 0));

    let n = c.next().unwrap();
    assert_eq!(n.kind(), SyntaxKind::WHITESPACE);
    assert_eq!(n.line_col(), (1, 4));

    let n = c.next().unwrap();
    assert_eq!(n.kind(), SyntaxKind::IDENT);
    assert_eq!(n.line_col(), (1, 5));

    let n = c.next().unwrap();
    assert_eq!(n.kind(), SyntaxKind::WHITESPACE);
    assert_eq!(n.line_col(), (1, 9));

    let n = c.next().unwrap();
    assert_eq!(n.kind(), SyntaxKind::L_BRACE);
    assert_eq!(n.line_col(), (1, 10));

    let n = c.next().unwrap();
    assert_eq!(n.kind(), SyntaxKind::NEWLINE);
    assert_eq!(n.line_col(), (1, 11));

    let n = c.next().unwrap();
    assert_eq!(n.kind(), SyntaxKind::WHITESPACE);
    assert_eq!(n.line_col(), (2, 0));

    let n = c.next().unwrap();
    assert_eq!(n.kind(), SyntaxKind::CONDITION_BLK);
    assert_eq!(n.line_col(), (2, 4));

    let n1 = n.first_child_or_token().unwrap();
    assert_eq!(n1.kind(), SyntaxKind::CONDITION_KW);
    assert_eq!(n1.line_col(), (2, 4));

    let n1 = n1.next_sibling_or_token().unwrap();
    assert_eq!(n1.kind(), SyntaxKind::COLON);
    assert_eq!(n1.line_col(), (2, 13));

    let n1 = n1.next_sibling_or_token().unwrap();
    assert_eq!(n1.kind(), SyntaxKind::NEWLINE);
    assert_eq!(n1.line_col(), (2, 14));

    let n1 = n1.next_sibling_or_token().unwrap();
    assert_eq!(n1.kind(), SyntaxKind::WHITESPACE);
    assert_eq!(n1.line_col(), (3, 0));

    let n1 = n1.next_sibling_or_token().unwrap();
    assert_eq!(n1.kind(), SyntaxKind::BOOLEAN_EXPR);
    assert_eq!(n1.line_col(), (3, 8));

    let n = c.next().unwrap();
    assert_eq!(n.kind(), SyntaxKind::NEWLINE);
    assert_eq!(n.line_col(), (4, 13));

    let n = c.next().unwrap();
    assert_eq!(n.kind(), SyntaxKind::WHITESPACE);
    assert_eq!(n.line_col(), (5, 0));

    let n = c.next().unwrap();
    assert_eq!(n.kind(), SyntaxKind::R_BRACE);
    assert_eq!(n.line_col(), (5, 4));
=======
    assert_eq!(n.position(), (0, 0).into());

    let n = c.next().unwrap();
    assert_eq!(n.kind(), SyntaxKind::WHITESPACE);
    assert_eq!(n.position(), (0, 4).into());

    let n = c.next().unwrap();
    assert_eq!(n.kind(), SyntaxKind::IDENT);
    assert_eq!(n.position(), (0, 5).into());

    let n = c.next().unwrap();
    assert_eq!(n.kind(), SyntaxKind::WHITESPACE);
    assert_eq!(n.position(), (0, 9).into());

    let n = c.next().unwrap();
    assert_eq!(n.kind(), SyntaxKind::L_BRACE);
    assert_eq!(n.position(), (0, 10).into());

    let n = c.next().unwrap();
    assert_eq!(n.kind(), SyntaxKind::NEWLINE);
    assert_eq!(n.position(), (0, 11).into());

    let n = c.next().unwrap();
    assert_eq!(n.kind(), SyntaxKind::WHITESPACE);
    assert_eq!(n.position(), (1, 0).into());

    let n = c.next().unwrap();
    assert_eq!(n.kind(), SyntaxKind::COMMENT);
    assert_eq!(n.position(), (1, 4).into());

    let n = c.next().unwrap();
    assert_eq!(n.kind(), SyntaxKind::NEWLINE);
    assert_eq!(n.position(), (3, 6).into());

    let n = c.next().unwrap();
    assert_eq!(n.kind(), SyntaxKind::WHITESPACE);
    assert_eq!(n.position(), (4, 0).into());

    let n = c.next().unwrap();
    assert_eq!(n.kind(), SyntaxKind::CONDITION_BLK);
    assert_eq!(n.position(), (4, 4).into());

    let n1 = n.first_child_or_token().unwrap();
    assert_eq!(n1.kind(), SyntaxKind::CONDITION_KW);
    assert_eq!(n1.position(), (4, 4).into());

    let n1 = n1.next_sibling_or_token().unwrap();
    assert_eq!(n1.kind(), SyntaxKind::COLON);
    assert_eq!(n1.position(), (4, 13).into());

    let n1 = n1.next_sibling_or_token().unwrap();
    assert_eq!(n1.kind(), SyntaxKind::NEWLINE);
    assert_eq!(n1.position(), (4, 14).into());

    let n1 = n1.next_sibling_or_token().unwrap();
    assert_eq!(n1.kind(), SyntaxKind::WHITESPACE);
    assert_eq!(n1.position(), (5, 0).into());

    let n1 = n1.next_sibling_or_token().unwrap();
    assert_eq!(n1.kind(), SyntaxKind::BOOLEAN_EXPR);
    assert_eq!(n1.position(), (5, 8).into());

    let n = c.next().unwrap();
    assert_eq!(n.kind(), SyntaxKind::NEWLINE);
    assert_eq!(n.position(), (6, 21).into());

    let n = c.next().unwrap();
    assert_eq!(n.kind(), SyntaxKind::WHITESPACE);
    assert_eq!(n.position(), (7, 0).into());

    let n = c.next().unwrap();
    assert_eq!(n.kind(), SyntaxKind::R_BRACE);
    assert_eq!(n.position(), (7, 4).into());
}

#[test]
fn cst_6() {
    let cst: CST = Parser::new(
        r#"rule test {
    /*
       Comment
    */
    condition:
        true or
        /* 😊 */ false
    }"#
        .as_bytes(),
    )
    .try_into()
    .unwrap();

    let root_node = cst.root();

    // Token at line 0, column 0 is `SyntaxKind::RULE_KW`.
    assert_eq!(
        root_node.token_at_position((0, 0)).unwrap().kind(),
        SyntaxKind::RULE_KW
    );

    // Token at line 0, column 4 is `SyntaxKind::WHITESPACE`.
    assert_eq!(
        root_node.token_at_position((0, 4)).unwrap().kind(),
        SyntaxKind::WHITESPACE
    );

    // Token at line 0, column 11 is `SyntaxKind::NEWLINE`.
    assert_eq!(
        root_node.token_at_position((0, 11)).unwrap().kind(),
        SyntaxKind::NEWLINE
    );

    // Token at line 1, column 4 is `SyntaxKind::COMMENT`.
    assert_eq!(
        root_node.token_at_position((1, 4)).unwrap().kind(),
        SyntaxKind::COMMENT
    );

    // Token at line 3, column 6 is `SyntaxKind::COMMENT`.
    assert_eq!(
        root_node.token_at_position((3, 6)).unwrap().kind(),
        SyntaxKind::NEWLINE
    );

    // Token at line 4, column 4 is `SyntaxKind::CONDITION_KW`.
    assert_eq!(
        root_node.token_at_position((4, 4)).unwrap().kind(),
        SyntaxKind::CONDITION_KW
    );

    // Token at line 6, column 16 is `SyntaxKind::FALSE_KW`.
    assert_eq!(
        root_node.token_at_position((6, 16)).unwrap().kind(),
        SyntaxKind::FALSE_KW
    );
>>>>>>> ac844bd8
}<|MERGE_RESOLUTION|>--- conflicted
+++ resolved
@@ -199,13 +199,6 @@
 #[test]
 fn cst_5() {
     let cst: CST = Parser::new(
-<<<<<<< HEAD
-        br#"rule test {
-    condition:
-        true or
-        false
-    }"#,
-=======
         r#"rule test {
     /*
        Comment
@@ -215,7 +208,6 @@
         /* 😊 */ false
     }"#
         .as_bytes(),
->>>>>>> ac844bd8
     )
     .try_into()
     .unwrap();
@@ -224,69 +216,6 @@
 
     let n = c.next().unwrap();
     assert_eq!(n.kind(), SyntaxKind::RULE_KW);
-<<<<<<< HEAD
-    assert_eq!(n.line_col(), (1, 0));
-
-    let n = c.next().unwrap();
-    assert_eq!(n.kind(), SyntaxKind::WHITESPACE);
-    assert_eq!(n.line_col(), (1, 4));
-
-    let n = c.next().unwrap();
-    assert_eq!(n.kind(), SyntaxKind::IDENT);
-    assert_eq!(n.line_col(), (1, 5));
-
-    let n = c.next().unwrap();
-    assert_eq!(n.kind(), SyntaxKind::WHITESPACE);
-    assert_eq!(n.line_col(), (1, 9));
-
-    let n = c.next().unwrap();
-    assert_eq!(n.kind(), SyntaxKind::L_BRACE);
-    assert_eq!(n.line_col(), (1, 10));
-
-    let n = c.next().unwrap();
-    assert_eq!(n.kind(), SyntaxKind::NEWLINE);
-    assert_eq!(n.line_col(), (1, 11));
-
-    let n = c.next().unwrap();
-    assert_eq!(n.kind(), SyntaxKind::WHITESPACE);
-    assert_eq!(n.line_col(), (2, 0));
-
-    let n = c.next().unwrap();
-    assert_eq!(n.kind(), SyntaxKind::CONDITION_BLK);
-    assert_eq!(n.line_col(), (2, 4));
-
-    let n1 = n.first_child_or_token().unwrap();
-    assert_eq!(n1.kind(), SyntaxKind::CONDITION_KW);
-    assert_eq!(n1.line_col(), (2, 4));
-
-    let n1 = n1.next_sibling_or_token().unwrap();
-    assert_eq!(n1.kind(), SyntaxKind::COLON);
-    assert_eq!(n1.line_col(), (2, 13));
-
-    let n1 = n1.next_sibling_or_token().unwrap();
-    assert_eq!(n1.kind(), SyntaxKind::NEWLINE);
-    assert_eq!(n1.line_col(), (2, 14));
-
-    let n1 = n1.next_sibling_or_token().unwrap();
-    assert_eq!(n1.kind(), SyntaxKind::WHITESPACE);
-    assert_eq!(n1.line_col(), (3, 0));
-
-    let n1 = n1.next_sibling_or_token().unwrap();
-    assert_eq!(n1.kind(), SyntaxKind::BOOLEAN_EXPR);
-    assert_eq!(n1.line_col(), (3, 8));
-
-    let n = c.next().unwrap();
-    assert_eq!(n.kind(), SyntaxKind::NEWLINE);
-    assert_eq!(n.line_col(), (4, 13));
-
-    let n = c.next().unwrap();
-    assert_eq!(n.kind(), SyntaxKind::WHITESPACE);
-    assert_eq!(n.line_col(), (5, 0));
-
-    let n = c.next().unwrap();
-    assert_eq!(n.kind(), SyntaxKind::R_BRACE);
-    assert_eq!(n.line_col(), (5, 4));
-=======
     assert_eq!(n.position(), (0, 0).into());
 
     let n = c.next().unwrap();
@@ -421,5 +350,4 @@
         root_node.token_at_position((6, 16)).unwrap().kind(),
         SyntaxKind::FALSE_KW
     );
->>>>>>> ac844bd8
 }