/*! Implements the YARA tokenizer.

Tokenization is the first step in the compilation process. The tokenizer takes
YARA source code and produces a sequence of tokens that is later processed by
the parser. Each token is represented by a variant of the [`Token`] type.
*/

use std::str;
use std::str::from_utf8;

use logos::Logos;

use crate::Span;

pub(crate) use tokens::Token;
pub(crate) use tokens::TokenId;

mod tokens;

#[cfg(test)]
mod tests;

/// Takes YARA source code and produces a sequence of tokens.
///
/// The tokenizer has three modes of operation: normal mode, hex pattern mode,
/// and hex jump.
///
/// In normal mode the tokenizer recognizes most of the tokens in YARA's syntax,
/// like keywords (e.g: `rule`, `condition`, `for`, etc.), identifiers, string
/// literals, etc. In hex pattern mode, the tokenizer only recognizes the tokens
/// that can appear in a hex pattern, and in hex jump only the tokens that can
/// appear inside a hex jump.
///
/// This distinction is crucial because certain tokens, like `a0`, have
/// different meanings depending on the mode. Outside a hex pattern, `a0` is an
/// identifier; inside, it's a byte literal. Another example is `10` which is
/// an integer literal in normal mode, a hex byte in hex pattern mode, and
/// also an integer literal in hex jump mode.
///
/// The tokenizer itself is unable to know whether a token is inside a hex
/// pattern, or inside a hex jump, only the parser can know that. Therefore,
/// it is the parser's responsibility to switch the tokenizer to hex pattern
/// mode after parsing the opening brace (`{`) of a hex pattern. This is done
/// by invoking [`Tokenizer::enter_hex_pattern_mode`]. The tokenizer will
/// automatically revert to normal mode when it encounters the closing brace
/// (`}`). Similarly, the parser must call [`Tokenizer::enter_hex_jump_mode`]
/// after parsing the opening bracket (`[`) of a jump in a hex pattern, and
/// the tokenizer will go back to hex pattern mode when the closing bracket
/// (`]`) is found.
///
/// The input to the tokenizer is a byte slice, it doesn't require the source
/// code to be valid UTF-8. However, most of the tokens produced are guaranteed
/// to be valid UTF-8, except literal strings, regular expressions and
/// comments. Also, when the tokenizer finds some invalid UTF-8 characters,
/// outside a literal string, a regular expression, or a comment, it issues
/// the special token [`Token::INVALID_UTF8`] containing the invalid bytes,
/// and continues tokenizing the remaining content.
pub struct Tokenizer<'src> {
    source: &'src [u8],
    mode: Mode<'src>,
    /// Absolute offset within the source code where the lexer started, all
    /// spans reported by the lexer will be relative to the point were the
    /// lexer started, so we must offset those spans by this amount.
    /// For instance, if the source code is "abcde", and the lexer starts
    /// at the "c", from the lexer standpoint the span for the "c" is 0..1,
    /// but `lexer_starting_pos` will be 2, so the real span for "c" is 2..3.
    lexer_starting_pos: usize,
}

impl<'src> Tokenizer<'src> {
    /// Creates a new [`Tokenizer`].
    pub fn new(source: &'src [u8]) -> Self {
        // Can't handle source files greater than the maximum span size.
        assert!(source.len() < Span::MAX);
        Self {
            source,
            lexer_starting_pos: 0,
            mode: Mode::Normal(Logos::lexer(source)),
        }
    }

    /// Returns the source code passed to the tokenizer.
    #[inline]
    pub fn source(&self) -> &'src [u8] {
        self.source
    }

    /// Returns the next token.
    pub fn next_token(&mut self) -> Option<Token> {
        loop {
            match &mut self.mode {
                Mode::Normal(lexer) => match lexer.next()? {
                    Ok(token) => {
                        return Some(convert_normal_token(
                            token,
                            Span::from(lexer.span())
                                .offset(self.lexer_starting_pos),
                        ));
                    }
                    Err(()) => return Some(self.unexpected_token()),
                },
                Mode::HexPattern(lexer) => match lexer.next()? {
                    Ok(token) => {
                        return Some(convert_hex_pattern_token(
                            token,
                            Span::from(lexer.span())
                                .offset(self.lexer_starting_pos),
                        ))
                    }
                    Err(()) => {
                        // Found a token that was not expected in hex pattern
                        // mode, switch back to normal mode and try again. The
                        // start position for the new lexer is where the token
                        // was found.
                        self.lexer_starting_pos += match &self.mode {
                            Mode::HexPattern(lexer) => lexer.span().start,
                            _ => unreachable!(),
                        };
                        self.mode = Mode::Normal(Logos::lexer(
                            &self.source[self.lexer_starting_pos..],
                        ));
                    }
                },
                Mode::HexJump(lexer) => match lexer.next()? {
                    Ok(token) => {
                        return Some(convert_hex_jump_token(
                            token,
                            Span::from(lexer.span())
                                .offset(self.lexer_starting_pos),
                        ))
                    }
                    Err(()) => {
                        // Found a token that was not expected in hex jump
                        // mode, switch back to hex pattern mode and try again.
                        // The start position for the new lexer is where the
                        // token was found.
                        self.lexer_starting_pos += match &self.mode {
                            Mode::HexJump(lexer) => lexer.span().start,
                            _ => unreachable!(),
                        };
                        self.mode = Mode::HexPattern(Logos::lexer(
                            &self.source[self.lexer_starting_pos..],
                        ));
                    }
                },
            }
        }
    }

    /// Switches the tokenizer to hex pattern operation mode.
    ///
    /// The parser must invoke this function after processing the opening
    /// brace (`{`) of a hex pattern. The tokenizer will automatically revert
    /// back to normal mode when encounters the closing brace (`}`).
    ///
    /// See [`Tokenizer`] for more details about operation modes.
    ///
    /// # Panics
    ///
    /// If the tokenizer is not currently in normal mode.
    pub fn enter_hex_pattern_mode(&mut self) {
        self.lexer_starting_pos += match &self.mode {
            Mode::Normal(lexer) => lexer.span().end,
            mode => {
                panic!(r"enter_hex_pattern_mode called from mode: {:?}", mode)
            }
        };
        self.mode = Mode::HexPattern(Logos::lexer(
            &self.source[self.lexer_starting_pos..],
        ));
    }

    /// Switches the tokenizer to hex jump operation mode.
    ///
    /// The parser must invoke this function after processing the opening
    /// bracket (`[`) of a hex jump. The tokenizer will automatically revert
    /// back to hex pattern mode when encounters the closing bracket (`]`).
    ///
    /// See [`Tokenizer`] for more details about operation modes.
    ///
    /// # Panics
    ///
    /// If the tokenizer is not currently in hex pattern mode.
    pub fn enter_hex_jump_mode(&mut self) {
        self.lexer_starting_pos += match &self.mode {
            Mode::HexPattern(lexer) => lexer.span().end,
            mode => {
                panic!(r"enter_hex_jump_mode called from mode: {:?}", mode)
            }
        };
        self.mode = Mode::HexJump(Logos::lexer(
            &self.source[self.lexer_starting_pos..],
        ));
    }
}

impl<'src> Tokenizer<'src> {
    fn unexpected_token(&mut self) -> Token {
        let lexer = match &mut self.mode {
            Mode::Normal(lexer) => lexer,
            // This function is called only in Normal mode.
            _ => unreachable!(),
        };
        let start = lexer.span().start;
        let end = lexer.source().len();
        let unexpected = lexer.source().get(start..end).unwrap();
        // Make sure that `unexpected` contains a valid UTF-8 string, or take the
        // first few bytes that are valid and ignore the rest.
        // TODO: This could be implemented more efficiently using Utf8Chunks, but
        // it was introduced in Rust 1.79. With Utf8Chunks we can iterate over the
        // byte slice until finding an invalid UTF-8 character or a whitespace,
        // whatever comes first. We don't need to use `str::from_utf8`, which
        // validates the whole string until the end.
        // https://doc.rust-lang.org/std/str/struct.Utf8Chunks.html
        let unexpected = match from_utf8(unexpected) {
            Ok(unexpected) => unexpected,
            Err(err) => {
                if err.valid_up_to() == 0 {
                    return Token::INVALID_UTF8(
                        Span(start as u32..(start + 1) as u32)
                            .offset(self.lexer_starting_pos),
                    );
                } else {
                    // unexpected[0..err.valid_up_to()] is guaranteed to be valid
                    // UTF-8.
                    unsafe {
                        str::from_utf8_unchecked(
                            &unexpected[0..err.valid_up_to()],
                        )
                    }
                }
            }
        };

        let unexpected = unexpected.split(char::is_whitespace).next().unwrap();

        // If `unexpected` is larger than the current token, bump the lexer to the
        // end of `unexpected`.
        lexer.bump(unexpected.len().saturating_sub(lexer.span().len()));

        Token::UNKNOWN(
            Span::from(lexer.span()).offset(self.lexer_starting_pos),
        )
    }
}

/// Describes the current mode of operation for a tokenizer.
///
/// [`Tokenizer`] uses the [`logos`] crate under the hood for doing the actual
/// work. It uses three different logos lexers, one for each of the three modes
/// of operation of the lexer: normal, hex pattern and hex jump.
#[derive(Debug)]
enum Mode<'src> {
    Normal(logos::Lexer<'src, NormalToken<'src>>),
    HexPattern(logos::Lexer<'src, HexPatternToken>),
    HexJump(logos::Lexer<'src, HexJumpToken<'src>>),
}

/// Tokens recognized in normal mode.
#[allow(clippy::upper_case_acronyms)]
#[derive(logos::Logos, Debug, PartialEq)]
#[logos(source = [u8])]
enum NormalToken<'src> {
    // Keywords
    #[token("all")]
    All,
    #[token("and")]
    And,
    #[token("any")]
    Any,
    #[token("ascii")]
    Ascii,
    #[token("at")]
    At,
    #[token("base64")]
    Base64,
    #[token("base64wide")]
    Base64Wide,
    #[token("condition")]
    Condition,
    #[token("contains")]
    Contains,
    #[token("defined")]
    Defined,
    #[token("endswith")]
    EndsWith,
    #[token("entrypoint")]
    Entrypoint,
    #[token("false")]
    False,
    #[token("filesize")]
    Filesize,
    #[token("for")]
    For,
    #[token("fullword")]
    Fullword,
    #[token("global")]
    Global,
    #[token("icontains")]
    IContains,
    #[token("iendswith")]
    IEndsWith,
    #[token("iequals")]
    IEquals,
    #[token("import")]
    Import,
    #[token("in")]
    In,
    #[token("istartswith")]
    IStarsWith,
    #[token("matches")]
    Matches,
    #[token("meta")]
    Meta,
    #[token("nocase")]
    Nocase,
    #[token("none")]
    None,
    #[token("not")]
    Not,
    #[token("of")]
    Of,
    #[token("or")]
    Or,
    #[token("private")]
    Private,
    #[token("rule")]
    Rule,
    #[token("startswith")]
    StartsWith,
    #[token("strings")]
    Strings,
    #[token("them")]
    Them,
    #[token("true")]
    True,
    #[token("wide")]
    Wide,
    #[token("xor")]
    Xor,
    #[token("with")]
    With,

    // Bitwise
    #[token("<<")]
    Shl,
    #[token(">>")]
    Shr,

    // Comparison
    #[token("==")]
    Eq,
    #[token("!=")]
    Ne,
    #[token("<=")]
    Le,
    #[token(">=")]
    Ge,
    #[token("<")]
    Lt,
    #[token(">")]
    Gt,

    // Punctuation
    #[token("&")]
    Ampersand,
    #[token("*")]
    Asterisk,
    #[token("\\")]
    Backslash,
    #[token(":")]
    Colon,
    #[token(",")]
    Comma,
    #[token(".")]
    Dot,
    #[token("=")]
    Equal,
    #[token("+")]
    Plus,
    #[token("-")]
    Minus,
    #[token("%")]
    Percent,
    #[token("|")]
    Pipe,
    #[token("^")]
    Caret,
    #[token("~")]
    Tilde,

    #[token("{")]
    LBrace,
    #[token("}")]
    RBrace,
    #[token("(")]
    LParen,
    #[token(")")]
    RParen,
    #[token("[")]
    LBracket,
    #[token("]")]
    RBracket,

    // Pattern identifiers (i.e: $, $a, $b, $foo, $bar).
    #[regex(
        r#"(?x)                         # allow comments in the regexp
            \$                          # first character is $
            ([[:alpha:]]|\d|_)*         # any number of letters, digits, or _
        "#,
        |token| token.slice())
    ]
    PatternIdent(&'src [u8]),

    // Pattern count (i.e: #a, #b, #foo, #bar).
    #[regex(
        r#"(?x)                         # allow comments in the regexp
            \#                          # first character is #
            ([[:alpha:]]|\d|_)*         # any number of letters, digits, or _
        "#,
        |token| token.slice())
    ]
    PatternCount(&'src [u8]),

    // Pattern offset (i.e: @a, @b, @foo, @bar).
    #[regex(
        r#"(?x)                         # allow comments in the regexp
            @                           # first character is @
            ([[:alpha:]]|\d|_)*         # any number of letters, digits, or _
        "#,
        |token| token.slice())
    ]
    PatternOffset(&'src [u8]),

    // Pattern offset (i.e: @a, @b, @foo, @bar).
    #[regex(
        r#"(?x)                         # allow comments in the regexp
            !                           # first character is !
            ([[:alpha:]]|\d|_)*         # any number of letters, digits, or _
        "#,
        |token| token.slice())
    ]
    PatternLength(&'src [u8]),

    // Identifiers must start with underscore or letter, followed by any
    // number of underscores, letters, or digits.
    #[regex(
        r#"(?x)                         # allow comments in the regexp
            ([[:alpha:]]|_)             # first character is letter or _
            ([[:alpha:]]|\d|_)*         # any number of letters, digits, or _
        "#,
        |token| token.slice())
    ]
    Ident(&'src [u8]),

    // Float literals
    #[regex(
        r#"(?x)                         # allow comments in the regexp
            [0-9]+                      # one or more digits
            \.                          # a dot
            [0-9]+                      # one more digits
        "#,
        |token| token.slice())
    ]
    FloatLit(&'src [u8]),

    // Integer literals.
    #[regex(
        r#"(?x)
           (
             0x[a-fA-F0-9]+ |           # hexadecimal number
             0o[0-7]+       |           # octal number
             [0-9]+(KB|MB)?             # decimal number followed by optional KB or MB
           )
        "#,
        |token| token.slice())
    ]
    IntegerLit(&'src [u8]),

    // String literals start and ends with double quotes, in-between the quotes
    // they contain either an escape sequence, or anything that is not a quote
    // newline or backslash, including non UTF-8 characters.
    #[regex(
        r#"(?x)                         # allow comments in the regexp
        "                               # starts with double quotes
        (                               # any number of
          \\.                           #   escape sequence
          |                             #   or ..
          [^"\n\\]                      #   anything except quotes, newlines and backslashes
        )*
        "                               # ends with double quotes
        "#)
    ]
    StringLit,

    // Multi-line string literals start and ends with 3 double quotes, in-between the
    // quotes they contain either an escape sequence, or anything that is not a
    // quote or backslash, including non UTF-8 characters.
    #[regex(
        r#"(?x)                         # allow comments in the regexp
        """                             # starts with 3 double quotes
        (                               # any number of
          \\.                           #   escape sequence
          |                             #   or ..
          [^"\\]                        #   anything except quotes, newlines and backslashes
        )*
        """                             # ends with 3 double quotes
        "#)
    ]
    MultiLineStringLit,

    // Regular expression.
    #[regex(
        r#"(?x)                         # allow comments in the regexp
        /                               # starts with /
<<<<<<< HEAD
        (\\.|[^*/])                     # followed by escape sequence or anything that
                                        # is not * or /. This prevents collision with
                                        # comments.
        (                               # one or more..
=======
        (\\.|[^*/\\\n])                 # followed by escape sequence or anything that is
                                        # not *, /, \, or newline. This prevents collision
                                        # with comments.
        (                               # zero or more..
>>>>>>> 05bfd83a
          \\.                           #   escape sequence
          |                             #   or ..
          [^\\/\n]                      #   anything except \, / and newlines
        )*
        /                               # ends with /
        [[:alpha:]]{0,2}                # up to 2 optional modifiers like "s" and "i"
        "#)
    ]
    Regexp,

    // Block comment.
    #[regex(
        r#"(?x)                        # allow comments in the regexp
        /\*                            # starts with /*
        [^*]*                          # zero or more characters except *
        \*+                            # one or more *
        (                              # zero or more..
            [^/*]                      #   anything except / and *
            [^*]*                      #   zero or more characters except *
            \*+                        #   one or more *
        )*
        /                              # ends with /
        "#
    )]
    BlockComment,

    // Single-line comment
    #[regex(r#"//[^\n]*"#)]
    Comment,

    //  /\*([^*]|\*[^/])*\*/
    #[regex("[ \t]+")]
    Whitespace,

    #[token("\n")]
    LF,

    #[token("\r")]
    CR,

    #[token("\r\n")]
    CRLF,
}

/// Tokens recognized in hex pattern mode.
#[allow(clippy::upper_case_acronyms)]
#[derive(logos::Logos, Debug, PartialEq)]
#[logos(source = [u8])]
enum HexPatternToken {
    // A hex byte is an optional tilde ~, followed by two hex digits or
    // question marks. The following are valid tokens:
    //
    // 10, A0, ef, 3?, ?3, ??, ~AB, ~A?, ~??
    //
    // Some tokens like ~?? are not actually valid, but the tokenizer accepts
    // them, and they are rejected later on during the compilation process.
    // This way we can provide meaningful error messages.
    #[regex("~?[?0-9a-fA-F]{2}")]
    Byte,

    #[token("|")]
    Pipe,

    #[token("(")]
    LParen,

    #[token(")")]
    RParen,

    #[token("[")]
    LBracket,

    #[token("]")]
    RBracket,

    #[regex("[ \t]+")]
    Whitespace,

    #[token("\n")]
    LF,

    #[token("\r")]
    CR,

    #[token("\r\n")]
    CRLF,

    // Block comment.
    #[regex(r#"(?x)                    # allow comments in the regexp
        /\*                            # starts with /*
        (                              # one or more..
            [^*]                       #   anything except asterisk
            |                          #   or..
            \*[^/]                     #   asterisk followed by something that is not /
        )*
        \*/                            # ends with */
        "#)
    ]
    BlockComment,

    // Single-line comment
    #[regex(r#"//[^\n]*"#)]
    Comment,
}

/// Tokens recognized in hex jump mode.
#[allow(clippy::upper_case_acronyms)]
#[derive(logos::Logos, Debug, PartialEq)]
#[logos(source = [u8])]
enum HexJumpToken<'src> {
    #[token("-")]
    Hyphen,

    // Integer literals.
    #[regex(
        r#"(?x)
           (
             0x[a-fA-F0-9]+ |           # hexadecimal number
             0o[0-7]+       |           # octal number
             [0-9]+                     # decimal number
           )
        "#,
        |token| token.slice())
    ]
    IntegerLit(&'src [u8]),

    #[regex("[ \t]+")]
    Whitespace,

    #[token("\n")]
    LF,

    #[token("\r")]
    CR,

    #[token("\r\n")]
    CRLF,
}

fn convert_normal_token(token: NormalToken, span: Span) -> Token {
    match token {
        // Keywords.
        NormalToken::All => Token::ALL_KW(span),
        NormalToken::And => Token::AND_KW(span),
        NormalToken::Any => Token::ANY_KW(span),
        NormalToken::Ascii => Token::ASCII_KW(span),
        NormalToken::At => Token::AT_KW(span),
        NormalToken::Base64 => Token::BASE64_KW(span),
        NormalToken::Base64Wide => Token::BASE64WIDE_KW(span),
        NormalToken::Condition => Token::CONDITION_KW(span),
        NormalToken::Contains => Token::CONTAINS_KW(span),
        NormalToken::Defined => Token::DEFINED_KW(span),
        NormalToken::EndsWith => Token::ENDSWITH_KW(span),
        NormalToken::Entrypoint => Token::ENTRYPOINT_KW(span),
        NormalToken::False => Token::FALSE_KW(span),
        NormalToken::Filesize => Token::FILESIZE_KW(span),
        NormalToken::For => Token::FOR_KW(span),
        NormalToken::Fullword => Token::FULLWORD_KW(span),
        NormalToken::Global => Token::GLOBAL_KW(span),
        NormalToken::IContains => Token::ICONTAINS_KW(span),
        NormalToken::IEndsWith => Token::IENDSWITH_KW(span),
        NormalToken::IEquals => Token::IEQUALS_KW(span),
        NormalToken::Import => Token::IMPORT_KW(span),
        NormalToken::In => Token::IN_KW(span),
        NormalToken::IStarsWith => Token::ISTARTSWITH_KW(span),
        NormalToken::Matches => Token::MATCHES_KW(span),
        NormalToken::Meta => Token::META_KW(span),
        NormalToken::Nocase => Token::NOCASE_KW(span),
        NormalToken::None => Token::NONE_KW(span),
        NormalToken::Not => Token::NOT_KW(span),
        NormalToken::Of => Token::OF_KW(span),
        NormalToken::Or => Token::OR_KW(span),
        NormalToken::Private => Token::PRIVATE_KW(span),
        NormalToken::Rule => Token::RULE_KW(span),
        NormalToken::StartsWith => Token::STARTSWITH_KW(span),
        NormalToken::Strings => Token::STRINGS_KW(span),
        NormalToken::Them => Token::THEM_KW(span),
        NormalToken::True => Token::TRUE_KW(span),
        NormalToken::Wide => Token::WIDE_KW(span),
        NormalToken::Xor => Token::XOR_KW(span),
        NormalToken::With => Token::WITH_KW(span),

        // Bitwise.
        NormalToken::Shl => Token::SHL(span),
        NormalToken::Shr => Token::SHR(span),

        // Comparison.
        NormalToken::Eq => Token::EQ(span),
        NormalToken::Ne => Token::NE(span),
        NormalToken::Lt => Token::LT(span),
        NormalToken::Gt => Token::GT(span),
        NormalToken::Le => Token::LE(span),
        NormalToken::Ge => Token::GE(span),

        // Punctuation.
        NormalToken::Ampersand => Token::AMPERSAND(span),
        NormalToken::Asterisk => Token::ASTERISK(span),
        NormalToken::Backslash => Token::BACKSLASH(span),
        NormalToken::Caret => Token::CARET(span),
        NormalToken::Comma => Token::COMMA(span),
        NormalToken::Colon => Token::COLON(span),
        NormalToken::Dot => Token::DOT(span),
        NormalToken::Equal => Token::EQUAL(span),
        NormalToken::Minus => Token::HYPHEN(span),
        NormalToken::Percent => Token::PERCENT(span),
        NormalToken::Pipe => Token::PIPE(span),
        NormalToken::Plus => Token::PLUS(span),
        NormalToken::Tilde => Token::TILDE(span),

        NormalToken::LBrace => Token::L_BRACE(span),
        NormalToken::RBrace => Token::R_BRACE(span),
        NormalToken::LParen => Token::L_PAREN(span),
        NormalToken::RParen => Token::R_PAREN(span),
        NormalToken::LBracket => Token::L_BRACKET(span),
        NormalToken::RBracket => Token::R_BRACKET(span),

        NormalToken::StringLit | NormalToken::MultiLineStringLit => {
            Token::STRING_LIT(span)
        }

        NormalToken::Regexp => Token::REGEXP(span),

        NormalToken::BlockComment | NormalToken::Comment => {
            Token::COMMENT(span)
        }

        NormalToken::Whitespace => Token::WHITESPACE(span),

        NormalToken::LF | NormalToken::CR | NormalToken::CRLF => {
            Token::NEWLINE(span)
        }

        NormalToken::Ident(ident) => {
            return match from_utf8(ident) {
                Ok(_) => Token::IDENT(span),
                Err(_) => unreachable!(),
            }
        }
        NormalToken::PatternIdent(ident) => {
            return match from_utf8(ident) {
                Ok(_) => Token::PATTERN_IDENT(span),
                Err(_) => unreachable!(),
            }
        }
        NormalToken::PatternCount(ident) => {
            return match from_utf8(ident) {
                Ok(_) => Token::PATTERN_COUNT(span),
                Err(_) => unreachable!(),
            }
        }
        NormalToken::PatternOffset(ident) => {
            return match from_utf8(ident) {
                Ok(_) => Token::PATTERN_OFFSET(span),
                Err(_) => unreachable!(),
            }
        }
        NormalToken::PatternLength(ident) => {
            return match from_utf8(ident) {
                Ok(_) => Token::PATTERN_LENGTH(span),
                Err(_) => unreachable!(),
            }
        }
        NormalToken::FloatLit(lit) => {
            return match from_utf8(lit) {
                Ok(_) => Token::FLOAT_LIT(span),
                Err(_) => unreachable!(),
            }
        }
        NormalToken::IntegerLit(lit) => {
            return match from_utf8(lit) {
                Ok(_) => Token::INTEGER_LIT(span),
                Err(_) => unreachable!(),
            }
        }
    }
}

fn convert_hex_pattern_token(token: HexPatternToken, span: Span) -> Token {
    match token {
        HexPatternToken::Byte => Token::HEX_BYTE(span),
        HexPatternToken::Pipe => Token::PIPE(span),
        HexPatternToken::LParen => Token::L_PAREN(span),
        HexPatternToken::RParen => Token::R_PAREN(span),
        HexPatternToken::LBracket => Token::L_BRACKET(span),
        HexPatternToken::RBracket => Token::R_BRACKET(span),
        HexPatternToken::Whitespace => Token::WHITESPACE(span),
        HexPatternToken::LF | HexPatternToken::CR | HexPatternToken::CRLF => {
            Token::NEWLINE(span)
        }
        HexPatternToken::BlockComment | HexPatternToken::Comment => {
            Token::COMMENT(span)
        }
    }
}

fn convert_hex_jump_token(token: HexJumpToken, span: Span) -> Token {
    match token {
        HexJumpToken::Hyphen => Token::HYPHEN(span),
        HexJumpToken::Whitespace => Token::WHITESPACE(span),
        HexJumpToken::LF | HexJumpToken::CR | HexJumpToken::CRLF => {
            Token::NEWLINE(span)
        }
        HexJumpToken::IntegerLit(lit) => {
            return match from_utf8(lit) {
                Ok(_) => Token::INTEGER_LIT(span),
                Err(_) => unreachable!(),
            }
        }
    }
}<|MERGE_RESOLUTION|>--- conflicted
+++ resolved
@@ -513,17 +513,10 @@
     #[regex(
         r#"(?x)                         # allow comments in the regexp
         /                               # starts with /
-<<<<<<< HEAD
-        (\\.|[^*/])                     # followed by escape sequence or anything that
-                                        # is not * or /. This prevents collision with
-                                        # comments.
-        (                               # one or more..
-=======
         (\\.|[^*/\\\n])                 # followed by escape sequence or anything that is
                                         # not *, /, \, or newline. This prevents collision
                                         # with comments.
         (                               # zero or more..
->>>>>>> 05bfd83a
           \\.                           #   escape sequence
           |                             #   or ..
           [^\\/\n]                      #   anything except \, / and newlines
