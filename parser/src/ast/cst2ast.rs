/*! This module implements the logic that converts a CST into an AST. */

use std::iter::Peekable;
use std::str;
use std::str::from_utf8;

use bstr::{ByteSlice, ByteVec};
use itertools::Itertools;
use num_traits::{Bounded, CheckedMul, FromPrimitive, Num};

use crate::ast::errors::Error;
use crate::ast::*;
use crate::cst::SyntaxKind::*;
use crate::cst::{CSTStream, Event, SyntaxKind};
use crate::Span;

#[derive(Debug)]
enum BuilderError {
    /// This error indicates that some rule could not be converted into its
    /// AST and the builder aborted the generation of the AST for that rule.
    /// The builder recovers from this error by continuing with the next rule.
    Abort,
    /// This error indicates that the AST builder has reached the maximum
    /// allowed depth for the AST tree. By controlling the maximum depth for
    /// AST tree we avoid stack overflows while traversing the AST with
    /// recursive functions.
    MaxDepthReached,
}

/// Creates an Abstract Syntax Tree from a [`Parser`].
pub(super) struct Builder<'src> {
    source: &'src [u8],
    events: Peekable<CSTStream<'src>>,
    errors: Vec<Error>,
    depth: usize,
}

impl<'src> Builder<'src> {
    pub fn new(parser: Parser<'src>) -> Self {
        Self {
            errors: Vec::new(),
            source: parser.source(),
            depth: 0,
            events: parser
                .into_cst_stream()
                .whitespaces(false)
                .newlines(false)
                .comments(false)
                .peekable(),
        }
    }

    pub fn build_ast(mut self) -> AST<'src> {
        let mut items: Vec<Item> = Vec::new();

        self.begin(SOURCE_FILE).unwrap();

        loop {
            match self.peek() {
                Event::Begin(RULE_DECL) => match self.rule_decl() {
                    Ok(rule) => items.push(Item::Rule(rule)),
                    // If `rule_decl` returns an error the rule is ignored,
                    // but we try to continue at the next rule declaration,
                    // import statement, or include statement. The `recover` function discards
                    // everything until finding the next valid item.
                    Err(BuilderError::Abort) => self.recover(),
                    Err(BuilderError::MaxDepthReached) => {}
                },
                Event::Begin(IMPORT_STMT) => match self.import_stmt() {
                    Ok(import) => items.push(Item::Import(import)),
                    // If `import_stmt` returns an error the import is ignored,
                    // but we try to continue at the next valid item.
                    Err(BuilderError::Abort) => self.recover(),
                    Err(BuilderError::MaxDepthReached) => {}
                },
                Event::Begin(INCLUDE_STMT) => match self.include_stmt() {
                    Ok(include) => items.push(Item::Include(include)),
                    // If `include_stmt` returns an error the include is ignored,
                    // but we try to continue at the next valid item.
                    Err(BuilderError::Abort) => self.recover(),
                    Err(BuilderError::MaxDepthReached) => {}
                },
                Event::End(SOURCE_FILE) => break,
                _ => self.recover(),
            }
        }

        self.end(SOURCE_FILE).unwrap();

<<<<<<< HEAD
        AST { items, errors: self.errors }
=======
        assert_eq!(self.depth, 0);

        AST { imports, rules, errors: self.errors }
>>>>>>> d9a1f97c
    }
}

// Macro that returns an AST node for a binary operation.
//
// If `lhs` represents an operation than is equal to the one being processed,
// then `rhs` can be added to `lhs` without creating new nodes in the AST tree.
// For example, if `lhs` is an AST node that represents the expression `a + b`,
// `rhs` represents the expression `c`, and the new operation is `+`, we don't
// need to create a new AST node for representing the sum of `a + b` plus `c`,
// instead, we can simply add `c` to the list of operands of the `lhs` node,
// which becomes `a + b + c`.
//
// This way, instead of having this AST tree:
//
//  add (+)
//  ├ add (+)
//  │ ├─ a
//  │ └─ b
//  └─ c
//
// We have this other AST:
//
//  add (+)
//  ├─ a
//  ├─ b
//  └─ c
//
// The more flat is our AST the better, as it reduces the stack size required
// for recursive tree traversal and the amount of memory required for storing
// the AST.
macro_rules! new_n_ary_expr {
    ($variant:path, $lhs:ident, $rhs:ident) => {{
        match $lhs {
            $variant(ref mut operands) => {
                operands.add($rhs);
                $lhs
            }
            _ => $variant(Box::new(NAryExpr { operands: vec![$lhs, $rhs] })),
        }
    }};
}

macro_rules! new_binary_expr {
    ($variant:path, $lhs:ident, $rhs:ident) => {{
        $variant(Box::new(BinaryExpr { lhs: $lhs, rhs: $rhs }))
    }};
}

impl<'src> Builder<'src> {
    const MAX_AST_DEPTH: usize = 3000;

    /// Consumes all events until finding the start of a rule, an import
    /// statement, an include statement, or the end of the file.
    ///
    /// Any [`Event::Error`] found is added to `self.errors`.
    fn recover(&mut self) {
        loop {
            match self.peek() {
                Event::Begin(RULE_DECL)
                | Event::Begin(IMPORT_STMT)
                | Event::Begin(INCLUDE_STMT) => break,
                Event::End(SOURCE_FILE) => break,
                _ => {
                    let _ = self.events.next();
                }
            }
        }
        self.depth = 0;
    }

    /// Consumes events of type [`Event::Error`] until finding one that
    /// is not an error.
    ///
    /// The consumed errors are appended to `self.errors`.
    fn consume_errors(&mut self) {
        self.errors.extend(
            self.events
                .peeking_take_while(|event| {
                    matches!(event, Event::Error { .. })
                })
                .map(|event| {
                    // The event is guaranteed to be an Event::Error by the
                    // predicate passed to `peeking_take_while`.
                    if let Event::Error { message, span } = event {
                        Error::SyntaxError { message, span }
                    } else {
                        unreachable!()
                    }
                }),
        );
    }

    /// Returns the slice of source code defined by `span`.
    fn get_source(&self, span: &Span) -> &'src [u8] {
        self.source.get(span.range()).unwrap()
    }

    /// Returns the slice of source code defined by `span`, and checks if it
    /// is valid UTF-8.
    ///
    /// Most of the tokens returned by the tokenizer are guaranteed to be valid
    /// UTF-8, but there are some exceptions, like literal strings, comments,
    /// regular expressions, and of course, the `INVALID_UTF8` token.
    fn get_source_str(
        &mut self,
        span: &Span,
    ) -> Result<&'src str, BuilderError> {
        from_utf8(self.get_source(span)).map_err(|err| {
            self.errors.push(Error::InvalidUTF8(
                span.subspan(err.valid_up_to(), err.valid_up_to() + 1),
            ));
            BuilderError::Abort
        })
    }

    /// Returns a reference to the next non-error [`Event`] in the CST stream
    /// without consuming it.
    ///
    /// All events of type [`Event::Error`] that appears before the next non-error
    /// event are consumed.
    fn peek(&mut self) -> &Event {
        // Any Event::Error at the front of the event stream is consumed and
        // added to `self.errors`.
        self.consume_errors();
        self.events.peek().expect("unexpected end of events")
    }

    /// Consumes and returns the next non-error [`Event`] in the CST stream.
    ///
    /// All events of type [`Event::Error`] that appears before the next
    /// non-error event are also consumed. This function fails when it finds
    /// an [`Event::Begin(ERROR)`].
    ///
    /// Notice that [`Event::Error`] and [`Event::Begin(ERROR)`] are not the
    /// same thing. The former is simply an error message issues by the parser,
    /// and it's not actually part of the syntax tree, while the latter is a
    /// CST node that contains portions of the syntax tree that were not
    /// correctly parsed.
    fn next(&mut self) -> Result<Event, BuilderError> {
        if let Event::Begin(ERROR) = self.peek() {
            return Err(BuilderError::Abort);
        }
        Ok(self.events.next().expect("unexpected end of events"))
    }

    fn begin(&mut self, kind: SyntaxKind) -> Result<(), BuilderError> {
        assert_eq!(self.next()?, Event::Begin(kind));
        if self.depth == Self::MAX_AST_DEPTH {
            return Err(BuilderError::MaxDepthReached);
        }
        self.depth += 1;
        Ok(())
    }

    fn end(&mut self, kind: SyntaxKind) -> Result<(), BuilderError> {
        assert_eq!(self.next()?, Event::End(kind));
        self.depth = self.depth.saturating_sub(1);
        Ok(())
    }

    /// Makes sure that the next non-error token is of the given kind.
    ///
    /// The token is consumed and the function returns the token's span.
    fn expect(
        &mut self,
        expected_kind: SyntaxKind,
    ) -> Result<Span, BuilderError> {
        match self.next()? {
            Event::Token { kind, span } => {
                if expected_kind != kind {
                    // If this ever happens is because we are finding an
                    // unexpected syntax in the CST. Either the source -> CST
                    // phase is not strict enough, or the CST -> AST phase is
                    // overly strict.
                    panic!("expected {:?}, got {:?}", expected_kind, kind);
                }
                Ok(span)
            }
            event => panic!("unexpected {:?}, got {:?}", expected_kind, event),
        }
    }

    /// Pratt parser that applies operator precedence rules to a sequence
    /// of operations.
    ///
    /// This function is called when we are about to parse a sequence of one or
    /// more expressions with interleaved operators:
    ///
    /// ```text
    /// expression (operator expression)*
    /// ```
    /// `parse_expr` is called for parsing each of the expressions. And the
    /// result of `pratt_parser` is another expression representing the whole
    /// sequence of operations, with operations grouped according to operator
    /// precedence rules.
    ///
    /// Pratt parsing is a well-known algorithm. For more information see [1],
    /// [2] and [3].
    ///
    /// [1]: https://matklad.github.io/2020/04/13/simple-but-powerful-pratt-parsing.html
    /// [2]: https://martin.janiczek.cz/2023/07/03/demystifying-pratt-parsers.html
    /// [3]: https://abarker.github.io/typped/pratt_parsing_intro.html
    fn pratt_parser(
        &mut self,
        parse_expr: fn(&mut Self) -> Result<Expr<'src>, BuilderError>,
        min_bp: u8,
    ) -> Result<Expr<'src>, BuilderError> {
        let mut lhs = parse_expr(self)?;

        // Operator precedence table. For each operator there's a tuple
        // (left binding power, right binding power). The higher the
        // operator's precedence, the higher the binding power. Right
        // binding power is slightly higher than left binding power for
        // left-associative operators.
        let binding_power = |operator| -> (u8, u8) {
            match operator {
                OR_KW => (1, 2),
                AND_KW => (3, 4),
                EQ => (5, 6),
                NE => (5, 6),
                CONTAINS_KW => (5, 6),
                ICONTAINS_KW => (5, 6),
                STARTSWITH_KW => (5, 6),
                ISTARTSWITH_KW => (5, 6),
                ENDSWITH_KW => (5, 6),
                IENDSWITH_KW => (5, 6),
                IEQUALS_KW => (5, 6),
                MATCHES_KW => (5, 6),
                LT => (7, 8),
                LE => (7, 8),
                GT => (7, 8),
                GE => (7, 8),
                BITWISE_OR => (9, 10),
                BITWISE_XOR => (11, 12),
                BITWISE_AND => (13, 14),
                SHL => (15, 16),
                SHR => (15, 16),
                ADD => (17, 18),
                SUB => (17, 18),
                MUL => (19, 20),
                DIV => (19, 20),
                MOD => (19, 20),
                DOT => (21, 22),
                operator => panic!("unknown operator: {operator:?}"),
            }
        };

        loop {
            let (operator, (l_bp, r_bp)) = match self.peek() {
                Event::Token { kind, .. } => (*kind, binding_power(*kind)),
                Event::End(_) => break,
                event => panic!("unexpected {:?}", event),
            };

            if l_bp < min_bp {
                break;
            }

            self.next()?;

            let rhs = self.pratt_parser(parse_expr, r_bp)?;

            lhs = match operator {
                OR_KW => {
                    new_n_ary_expr!(Expr::Or, lhs, rhs)
                }
                AND_KW => {
                    new_n_ary_expr!(Expr::And, lhs, rhs)
                }
                ADD => {
                    new_n_ary_expr!(Expr::Add, lhs, rhs)
                }
                SUB => {
                    new_n_ary_expr!(Expr::Sub, lhs, rhs)
                }
                MUL => {
                    new_n_ary_expr!(Expr::Mul, lhs, rhs)
                }
                DIV => {
                    new_n_ary_expr!(Expr::Div, lhs, rhs)
                }
                MOD => {
                    new_n_ary_expr!(Expr::Mod, lhs, rhs)
                }
                DOT => {
                    new_n_ary_expr!(Expr::FieldAccess, lhs, rhs)
                }
                EQ => {
                    new_binary_expr!(Expr::Eq, lhs, rhs)
                }
                NE => {
                    new_binary_expr!(Expr::Ne, lhs, rhs)
                }
                CONTAINS_KW => {
                    new_binary_expr!(Expr::Contains, lhs, rhs)
                }
                ICONTAINS_KW => {
                    new_binary_expr!(Expr::IContains, lhs, rhs)
                }
                STARTSWITH_KW => {
                    new_binary_expr!(Expr::StartsWith, lhs, rhs)
                }
                ISTARTSWITH_KW => {
                    new_binary_expr!(Expr::IStartsWith, lhs, rhs)
                }
                ENDSWITH_KW => {
                    new_binary_expr!(Expr::EndsWith, lhs, rhs)
                }
                IENDSWITH_KW => {
                    new_binary_expr!(Expr::IEndsWith, lhs, rhs)
                }
                IEQUALS_KW => {
                    new_binary_expr!(Expr::IEquals, lhs, rhs)
                }
                MATCHES_KW => {
                    new_binary_expr!(Expr::Matches, lhs, rhs)
                }
                LT => {
                    new_binary_expr!(Expr::Lt, lhs, rhs)
                }
                LE => {
                    new_binary_expr!(Expr::Le, lhs, rhs)
                }
                GT => {
                    new_binary_expr!(Expr::Gt, lhs, rhs)
                }
                GE => {
                    new_binary_expr!(Expr::Ge, lhs, rhs)
                }
                BITWISE_OR => {
                    new_binary_expr!(Expr::BitwiseOr, lhs, rhs)
                }
                BITWISE_XOR => {
                    new_binary_expr!(Expr::BitwiseXor, lhs, rhs)
                }
                BITWISE_AND => {
                    new_binary_expr!(Expr::BitwiseAnd, lhs, rhs)
                }
                SHL => {
                    new_binary_expr!(Expr::Shl, lhs, rhs)
                }
                SHR => {
                    new_binary_expr!(Expr::Shr, lhs, rhs)
                }
                operator => panic!("unknown operator: {operator:?}"),
            };
        }

        Ok(lhs)
    }
}

impl<'src> Builder<'src> {
    fn include_stmt(&mut self) -> Result<Include<'src>, BuilderError> {
        self.begin(INCLUDE_STMT)?;
        let span = self.expect(INCLUDE_KW)?;
        let (file_name, file_name_span) = self.utf8_string_lit()?;
        self.end(INCLUDE_STMT)?;
        Ok(Include { file_name, span: span.combine(&file_name_span) })
    }

    fn import_stmt(&mut self) -> Result<Import<'src>, BuilderError> {
        self.begin(IMPORT_STMT)?;
        let span = self.expect(IMPORT_KW)?;
        let (module_name, module_name_span) = self.utf8_string_lit()?;
        self.end(IMPORT_STMT)?;
        Ok(Import { module_name, span: span.combine(&module_name_span) })
    }

    fn rule_decl(&mut self) -> Result<Rule<'src>, BuilderError> {
        self.begin(RULE_DECL)?;

        let flags = if let Event::Begin(RULE_MODS) = self.peek() {
            self.rule_mods()?
        } else {
            RuleFlags::empty()
        };

        self.expect(RULE_KW)?;

        let identifier = self.identifier()?;

        let tags = if let Event::Begin(RULE_TAGS) = self.peek() {
            Some(self.rule_tags()?)
        } else {
            None
        };

        self.expect(L_BRACE)?;

        let meta = if let Event::Begin(META_BLK) = self.peek() {
            Some(self.meta_blk()?)
        } else {
            None
        };

        let patterns = if let Event::Begin(PATTERNS_BLK) = self.peek() {
            Some(self.patterns_blk()?)
        } else {
            None
        };

        self.begin(CONDITION_BLK)?;
        self.expect(CONDITION_KW)?;
        self.expect(COLON)?;

        let condition = self.boolean_expr()?;

        self.end(CONDITION_BLK)?;
        self.expect(R_BRACE)?;
        self.end(RULE_DECL)?;

        Ok(Rule { flags, identifier, tags, meta, patterns, condition })
    }

    fn rule_mods(&mut self) -> Result<RuleFlags, BuilderError> {
        self.begin(RULE_MODS)?;

        let mut flags = RuleFlags::empty();

        loop {
            match self.peek() {
                Event::Token { kind: GLOBAL_KW, .. } => {
                    self.next()?;
                    flags.insert(RuleFlags::Global)
                }
                Event::Token { kind: PRIVATE_KW, .. } => {
                    self.next()?;
                    flags.insert(RuleFlags::Private)
                }
                Event::End(RULE_MODS) => {
                    break;
                }
                event => panic!("unexpected {:?}", event),
            }
        }

        self.end(RULE_MODS)?;
        Ok(flags)
    }

    fn rule_tags(&mut self) -> Result<Vec<Ident<'src>>, BuilderError> {
        self.begin(RULE_TAGS)?;
        self.expect(COLON)?;

        let mut tags = Vec::new();

        while let Event::Token { kind: IDENT, .. } = self.peek() {
            tags.push(self.identifier()?);
        }

        self.end(RULE_TAGS)?;

        Ok(tags)
    }

    fn meta_blk(&mut self) -> Result<Vec<Meta<'src>>, BuilderError> {
        self.begin(META_BLK)?;
        self.expect(META_KW)?;
        self.expect(COLON)?;

        let mut meta = Vec::new();

        while let Event::Begin(META_DEF) = self.peek() {
            meta.push(self.meta_def()?)
        }

        self.end(META_BLK)?;

        Ok(meta)
    }

    fn patterns_blk(&mut self) -> Result<Vec<Pattern<'src>>, BuilderError> {
        self.begin(PATTERNS_BLK)?;
        self.expect(STRINGS_KW)?;
        self.expect(COLON)?;

        let mut patterns = Vec::new();

        while let Event::Begin(PATTERN_DEF) = self.peek() {
            patterns.push(self.pattern_def()?);
        }

        self.end(PATTERNS_BLK)?;

        Ok(patterns)
    }

    fn meta_def(&mut self) -> Result<Meta<'src>, BuilderError> {
        self.begin(META_DEF)?;

        let identifier = self.identifier()?;

        self.expect(EQUAL)?;

        let multiplier: i64 =
            if matches!(self.peek(), &Event::Token { kind: MINUS, .. }) {
                self.expect(MINUS)?;
                -1
            } else {
                1
            };

        let value = match self.peek() {
            Event::Token { kind: INTEGER_LIT, .. } => {
                let (value, _, span) = self.integer_lit::<i64>()?;
                MetaValue::Integer((multiplier * value, span))
            }
            Event::Token { kind: FLOAT_LIT, .. } => {
                let (value, _, span) = self.float_lit()?;
                MetaValue::Float((multiplier as f64 * value, span))
            }
            Event::Token { kind: STRING_LIT, .. } => {
                match self.string_lit(true)? {
                    // If the result is a string borrowed directly from the
                    // source code, we can be sure that it's a valid UTF-8
                    // string.
                    (Cow::Borrowed(s), _lit, span) => MetaValue::String((
                        unsafe { s.to_str_unchecked() },
                        span,
                    )),
                    // If the result is an owned string is because it contains
                    // some escaped character, this string is not guaranteed
                    // to be a valid UTF-8 string.
                    (Cow::Owned(s), _lit, span) => MetaValue::Bytes((s, span)),
                }
            }
            Event::Token { kind: TRUE_KW, .. } => {
                MetaValue::Bool((true, self.expect(TRUE_KW)?))
            }
            Event::Token { kind: FALSE_KW, .. } => {
                MetaValue::Bool((false, self.expect(FALSE_KW)?))
            }
            event => panic!("unexpected {:?}", event),
        };

        self.end(META_DEF)?;

        Ok(Meta { identifier, value })
    }

    fn pattern_def(&mut self) -> Result<Pattern<'src>, BuilderError> {
        self.begin(PATTERN_DEF)?;
        let identifier = self.pattern_ident()?;
        self.expect(EQUAL)?;

        let pattern = match self.peek() {
            Event::Token { kind: STRING_LIT, .. } => {
                let (value, literal, span) = self.string_lit(true)?;
                let modifiers = self.pattern_mods_opt()?;

                Pattern::Text(Box::new(TextPattern {
                    identifier,
                    text: LiteralString { span, literal, value },
                    modifiers,
                }))
            }
            Event::Token { kind: REGEXP, .. } => {
                let regexp = self.regexp()?;
                let modifiers = self.pattern_mods_opt()?;

                Pattern::Regexp(Box::new(RegexpPattern {
                    identifier,
                    regexp,
                    modifiers,
                }))
            }
            Event::Begin(HEX_PATTERN) => {
                let tokens = self.hex_pattern()?;
                let modifiers = self.pattern_mods_opt()?;

                Pattern::Hex(Box::new(HexPattern {
                    identifier,
                    sub_patterns: tokens,
                    modifiers,
                }))
            }
            event => panic!("unexpected {:?}", event),
        };

        self.end(PATTERN_DEF)?;

        Ok(pattern)
    }

    fn pattern_mods_opt(
        &mut self,
    ) -> Result<PatternModifiers<'src>, BuilderError> {
        if let Event::Begin(PATTERN_MODS) = self.peek() {
            self.pattern_mods()
        } else {
            Ok(PatternModifiers::default())
        }
    }

    fn pattern_mods(
        &mut self,
    ) -> Result<PatternModifiers<'src>, BuilderError> {
        self.begin(PATTERN_MODS)?;

        let mut modifiers = Vec::new();

        while let Event::Begin(PATTERN_MOD) = self.peek() {
            self.begin(PATTERN_MOD)?;
            match self.next()? {
                Event::Token { kind: ASCII_KW, span } => {
                    modifiers.push(PatternModifier::Ascii { span });
                }
                Event::Token { kind: WIDE_KW, span } => {
                    modifiers.push(PatternModifier::Wide { span });
                }
                Event::Token { kind: PRIVATE_KW, span } => {
                    modifiers.push(PatternModifier::Private { span });
                }
                Event::Token { kind: FULLWORD_KW, span } => {
                    modifiers.push(PatternModifier::Fullword { span });
                }
                Event::Token { kind: NOCASE_KW, span } => {
                    modifiers.push(PatternModifier::Nocase { span });
                }
                Event::Token { kind: XOR_KW, mut span } => {
                    let mut start = 0;
                    let mut end = 255;

                    if let Event::Token { kind: L_PAREN, .. } = self.peek() {
                        self.expect(L_PAREN)?;
                        start = self.integer_lit::<u8>()?.0;

                        match self.next()? {
                            Event::Token {
                                kind: R_PAREN,
                                span: r_paren_span,
                            } => {
                                end = start;
                                span = span.combine(&r_paren_span);
                            }
                            Event::Token { kind: HYPHEN, .. } => {
                                end = self.integer_lit::<u8>()?.0;
                                span = span.combine(&self.expect(R_PAREN)?);
                            }
                            event => panic!("unexpected {:?}", event),
                        }
                    }
                    modifiers.push(PatternModifier::Xor { span, start, end });
                }
                token @ Event::Token {
                    kind: BASE64_KW | BASE64WIDE_KW,
                    ..
                } => {
                    let mut alphabet = None;
                    if let Event::Token { kind: L_PAREN, .. } = self.peek() {
                        self.expect(L_PAREN)?;
                        let (value, literal, span) = self.string_lit(false)?;
                        self.expect(R_PAREN)?;
                        alphabet =
                            Some(LiteralString { value, literal, span });
                    }
                    match token {
                        Event::Token { kind: BASE64_KW, span } => {
                            modifiers.push(PatternModifier::Base64 {
                                span,
                                alphabet,
                            });
                        }
                        Event::Token { kind: BASE64WIDE_KW, span } => {
                            modifiers.push(PatternModifier::Base64Wide {
                                span,
                                alphabet,
                            });
                        }
                        event => panic!("unexpected {:?}", event),
                    };
                }
                event => panic!("unexpected {:?}", event),
            }
            self.end(PATTERN_MOD)?;
        }

        self.end(PATTERN_MODS)?;

        Ok(PatternModifiers::new(modifiers))
    }

    fn hex_pattern(&mut self) -> Result<HexSubPattern, BuilderError> {
        self.begin(HEX_PATTERN)?;
        self.expect(L_BRACE)?;

        let sub_pattern = self.hex_sub_pattern()?;

        self.expect(R_BRACE)?;
        self.end(HEX_PATTERN)?;

        Ok(sub_pattern)
    }

    fn hex_sub_pattern(&mut self) -> Result<HexSubPattern, BuilderError> {
        self.begin(HEX_SUB_PATTERN)?;

        let mut sub_patterns = Vec::new();

        loop {
            sub_patterns.push(match self.peek() {
                Event::Token { kind: HEX_BYTE, .. } => {
                    let span = self.expect(HEX_BYTE)?;
                    let mut byte_literal = self.get_source_str(&span)?;

                    let mut value: u8 = 0x00;
                    let mut mask: u8 = 0xFF;
                    let mut negated = false;

                    // If the byte starts with `~` is a negated byte.
                    if let Some(b) = byte_literal.strip_prefix('~') {
                        negated = true;
                        byte_literal = b;
                    }

                    let mut nibbles = byte_literal.chars();

                    let high = nibbles.next().unwrap();
                    // High nibble is `?`, then it should be masked out.
                    if high == '?' {
                        mask &= 0x0F;
                    } else {
                        value |= (high.to_digit(16).unwrap() << 4) as u8;
                    }

                    let low = nibbles.next().unwrap();
                    // Low nibble is `?`, then it should be masked out.
                    if low == '?' {
                        mask &= 0xF0;
                    } else {
                        value |= low.to_digit(16).unwrap() as u8;
                    }

                    if negated {
                        HexToken::NotByte(HexByte { span, value, mask })
                    } else {
                        HexToken::Byte(HexByte { span, value, mask })
                    }
                }
                Event::Begin(HEX_ALTERNATIVE) => {
                    HexToken::Alternative(Box::new(self.hex_alternative()?))
                }
                Event::Begin(HEX_JUMP) => HexToken::Jump(self.hex_jump()?),
                _ => break,
            });
        }

        self.end(HEX_SUB_PATTERN)?;

        Ok(HexSubPattern(sub_patterns))
    }

    fn hex_alternative(&mut self) -> Result<HexAlternative, BuilderError> {
        self.begin(HEX_ALTERNATIVE)?;
        let l_paren_span = self.expect(L_PAREN)?;

        let mut alternatives = vec![self.hex_sub_pattern()?];

        while let Event::Token { kind: PIPE, .. } = self.peek() {
            self.expect(PIPE)?;
            alternatives.push(self.hex_sub_pattern()?);
        }

        let r_paren_span = self.expect(R_PAREN)?;
        self.end(HEX_ALTERNATIVE)?;

        Ok(HexAlternative {
            span: l_paren_span.combine(&r_paren_span),
            alternatives,
        })
    }

    fn hex_jump(&mut self) -> Result<HexJump, BuilderError> {
        self.begin(HEX_JUMP)?;
        let l_bracket_span = self.expect(L_BRACKET)?;

        let mut start = None;
        let mut end = None;

        if let Event::Token { kind: INTEGER_LIT, .. } = self.peek() {
            let (value, _lit, _span) = self.integer_lit::<u32>()?;
            start = Some(value);
        };

        if let Event::Token { kind: HYPHEN, .. } = self.peek() {
            self.expect(HYPHEN)?;
            if let Event::Token { kind: INTEGER_LIT, .. } = self.peek() {
                let (value, _lit, _span) = self.integer_lit::<u32>()?;
                end = Some(value);
            };
        } else {
            end = start;
        }

        let r_bracket_span = self.expect(R_BRACKET)?;
        self.end(HEX_JUMP)?;

        Ok(HexJump {
            span: l_bracket_span.combine(&r_bracket_span),
            start,
            end,
        })
    }

    fn boolean_expr(&mut self) -> Result<Expr<'src>, BuilderError> {
        self.begin(BOOLEAN_EXPR)?;
        let expr = self.pratt_parser(Self::boolean_term, 0)?;
        self.end(BOOLEAN_EXPR)?;
        Ok(expr)
    }

    fn boolean_expr_tuple(&mut self) -> Result<Vec<Expr<'src>>, BuilderError> {
        self.begin(BOOLEAN_EXPR_TUPLE)?;
        self.expect(L_PAREN)?;

        let mut exprs = vec![self.boolean_expr()?];

        while let Event::Token { kind: COMMA, .. } = self.peek() {
            self.expect(COMMA)?;
            exprs.push(self.boolean_expr()?);
        }

        self.expect(R_PAREN)?;
        self.end(BOOLEAN_EXPR_TUPLE)?;

        Ok(exprs)
    }

    fn boolean_term(&mut self) -> Result<Expr<'src>, BuilderError> {
        self.begin(BOOLEAN_TERM)?;

        let expr = match self.peek() {
            Event::Token { kind: FALSE_KW, .. } => {
                let span = self.expect(FALSE_KW)?;
                Expr::False { span }
            }
            Event::Token { kind: TRUE_KW, .. } => {
                let span = self.expect(TRUE_KW)?;
                Expr::True { span }
            }
            Event::Token { kind: NOT_KW, .. } => {
                let span = self.expect(NOT_KW)?;
                let term = self.boolean_term()?;
                let span = span.combine(&term.span());
                Expr::Not(Box::new(UnaryExpr { operand: term, span }))
            }
            Event::Token { kind: DEFINED_KW, .. } => {
                let span = self.expect(DEFINED_KW)?;
                let term = self.boolean_term()?;
                let span = span.combine(&term.span());
                Expr::Defined(Box::new(UnaryExpr { operand: term, span }))
            }
            Event::Token { kind: L_PAREN, .. } => {
                self.expect(L_PAREN)?;
                let expr = self.boolean_expr()?;
                self.expect(R_PAREN)?;
                expr
            }
            Event::Token { kind: PATTERN_IDENT, .. } => {
                Expr::PatternMatch(Box::new(PatternMatch {
                    identifier: self.pattern_ident()?,
                    anchor: self.anchor()?,
                }))
            }
            Event::Begin(FOR_EXPR) => self.for_expr()?,
            Event::Begin(OF_EXPR) => self.of_expr()?,
            Event::Begin(WITH_EXPR) => self.with_expr()?,
            Event::Begin(EXPR) => self.pratt_parser(Self::expr, 0)?,
            event => panic!("unexpected {:?}", event),
        };

        self.end(BOOLEAN_TERM)?;

        Ok(expr)
    }

    fn for_expr(&mut self) -> Result<Expr<'src>, BuilderError> {
        self.begin(FOR_EXPR)?;

        let for_span = self.expect(FOR_KW)?;
        let quantifier = self.quantifier()?;

        let mut pattern_set = None;
        let mut iterable = None;
        let mut variables = Vec::new();

        match self.peek() {
            Event::Token { kind: OF_KW, .. } => {
                self.expect(OF_KW)?;
                pattern_set = match self.peek() {
                    Event::Token { kind: THEM_KW, .. } => {
                        Some(PatternSet::Them { span: self.expect(THEM_KW)? })
                    }
                    Event::Begin(PATTERN_IDENT_TUPLE) => {
                        Some(PatternSet::Set(self.pattern_ident_tuple()?))
                    }
                    event => panic!("unexpected {:?}", event),
                };
            }
            Event::Token { kind: IDENT, .. } => {
                loop {
                    variables.push(self.identifier()?);
                    match self.next()? {
                        Event::Token { kind: COMMA, .. } => {}
                        Event::Token { kind: IN_KW, .. } => {
                            break;
                        }
                        event => panic!("unexpected {:?}", event),
                    }
                }
                iterable = Some(self.iterable()?);
            }
            event => panic!("unexpected {:?}", event),
        }

        self.expect(COLON)?;
        self.expect(L_PAREN)?;

        let body = self.boolean_expr()?;

        // The span goes form the `for` keyword to the closing parenthesis.
        let span = for_span.combine(&self.expect(R_PAREN)?);

        self.end(FOR_EXPR)?;

        let expr = if let Some(pattern_set) = pattern_set {
            Expr::ForOf(Box::new(ForOf {
                span,
                quantifier,
                pattern_set,
                body,
            }))
        } else if let Some(iterable) = iterable {
            Expr::ForIn(Box::new(ForIn {
                span,
                quantifier,
                variables,
                iterable,
                body,
            }))
        } else {
            unreachable!()
        };

        Ok(expr)
    }

    fn of_expr(&mut self) -> Result<Expr<'src>, BuilderError> {
        self.begin(OF_EXPR)?;
        let quantifier = self.quantifier()?;
        self.expect(OF_KW)?;

        let items = match self.peek() {
            Event::Token { kind: THEM_KW, .. } => {
                OfItems::PatternSet(PatternSet::Them {
                    span: self.expect(THEM_KW)?,
                })
            }
            Event::Begin(PATTERN_IDENT_TUPLE) => OfItems::PatternSet(
                PatternSet::Set(self.pattern_ident_tuple()?),
            ),
            Event::Begin(BOOLEAN_EXPR_TUPLE) => {
                OfItems::BoolExprTuple(self.boolean_expr_tuple()?)
            }
            event => panic!("unexpected {:?}", event),
        };

        let anchor = self.anchor()?;

        self.end(OF_EXPR)?;

        let mut span = quantifier.span().combine(&items.span());

        if let Some(anchor) = &anchor {
            span = span.combine(&anchor.span())
        }

        Ok(Expr::Of(Box::new(Of { span, quantifier, items, anchor })))
    }

    fn with_expr(&mut self) -> Result<Expr<'src>, BuilderError> {
        self.begin(WITH_EXPR)?;

        let mut span = self.expect(WITH_KW)?;

        self.begin(WITH_DECLS)?;

        let declaration =
            |i: &mut Self| -> Result<WithDeclaration<'src>, BuilderError> {
                i.begin(WITH_DECL)?;

                let identifier = i.identifier()?;
                let mut span = identifier.span();
                span = span.combine(&i.expect(EQUAL)?);
                let expression = i.expr()?;
                span = span.combine(&expression.span());

                i.end(WITH_DECL)?;

                Ok(WithDeclaration { span, identifier, expression })
            };

        let mut declarations = vec![declaration(self)?];

        while let Event::Token { kind: COMMA, .. } = self.peek() {
            self.expect(COMMA)?;
            declarations.push(declaration(self)?);
        }

        self.end(WITH_DECLS)?;

        self.expect(COLON)?;
        self.expect(L_PAREN)?;

        let body = self.boolean_expr()?;

        span = span.combine(&self.expect(R_PAREN)?);

        self.end(WITH_EXPR)?;

        Ok(Expr::With(Box::new(With { span, declarations, body })))
    }

    fn quantifier(&mut self) -> Result<Quantifier<'src>, BuilderError> {
        self.begin(QUANTIFIER)?;

        let quantifier = match self.peek() {
            Event::Token { kind: ALL_KW, .. } => {
                Quantifier::All { span: self.expect(ALL_KW)? }
            }
            Event::Token { kind: NONE_KW, .. } => {
                Quantifier::None { span: self.expect(NONE_KW)? }
            }
            Event::Token { kind: ANY_KW, .. } => {
                Quantifier::Any { span: self.expect(ANY_KW)? }
            }
            Event::Begin(PRIMARY_EXPR) => {
                let expr = self.primary_expr()?;
                self.expect(PERCENT)?;
                Quantifier::Percentage(expr)
            }
            Event::Begin(EXPR) => Quantifier::Expr(self.expr()?),
            event => panic!("unexpected {:?}", event),
        };

        self.end(QUANTIFIER)?;

        Ok(quantifier)
    }

    fn iterable(&mut self) -> Result<Iterable<'src>, BuilderError> {
        self.begin(ITERABLE)?;

        let iterable = match self.peek() {
            Event::Begin(RANGE) => Iterable::Range(self.range()?),
            Event::Begin(EXPR_TUPLE) => {
                Iterable::ExprTuple(self.expr_tuple()?)
            }
            Event::Begin(EXPR) => Iterable::Expr(self.expr()?),
            event => panic!("unexpected {:?}", event),
        };

        self.end(ITERABLE)?;

        Ok(iterable)
    }

    fn anchor(&mut self) -> Result<Option<MatchAnchor<'src>>, BuilderError> {
        match self.peek() {
            Event::Token { kind: AT_KW, .. } => {
                let at_span = self.expect(AT_KW)?;
                let expr = self.expr()?;
                Ok(Some(MatchAnchor::At(Box::new(At {
                    span: at_span.combine(&expr.span()),
                    expr,
                }))))
            }
            Event::Token { kind: IN_KW, .. } => {
                let in_span = self.expect(IN_KW)?;
                let range = self.range()?;
                Ok(Some(MatchAnchor::In(Box::new(In {
                    span: in_span.combine(&range.span()),
                    range,
                }))))
            }
            _ => Ok(None),
        }
    }

    fn range(&mut self) -> Result<Range<'src>, BuilderError> {
        self.begin(RANGE)?;

        let l_paren_span = self.expect(L_PAREN)?;
        let lower_bound = self.expr()?;

        self.expect(DOT)?;
        self.expect(DOT)?;

        let upper_bound = self.expr()?;
        let r_paren_span = self.expect(R_PAREN)?;

        self.end(RANGE)?;

        Ok(Range {
            span: l_paren_span.combine(&r_paren_span),
            lower_bound,
            upper_bound,
        })
    }

    fn expr(&mut self) -> Result<Expr<'src>, BuilderError> {
        self.begin(EXPR)?;
        let expr = self.pratt_parser(Self::term, 0)?;
        self.end(EXPR)?;
        Ok(expr)
    }

    fn expr_tuple(&mut self) -> Result<Vec<Expr<'src>>, BuilderError> {
        self.begin(EXPR_TUPLE)?;
        self.expect(L_PAREN)?;

        let mut exprs = vec![self.expr()?];

        while let Event::Token { kind: COMMA, .. } = self.peek() {
            self.expect(COMMA)?;
            exprs.push(self.expr()?);
        }

        self.expect(R_PAREN)?;
        self.end(EXPR_TUPLE)?;

        Ok(exprs)
    }

    fn term(&mut self) -> Result<Expr<'src>, BuilderError> {
        self.begin(TERM)?;

        let expr = match self.peek() {
            Event::Begin(FUNC_CALL) => self.func_call(None)?,
            Event::Begin(PRIMARY_EXPR) => {
                let mut expr = self.primary_expr()?;

                match self.peek() {
                    // Array or dictionary lookup.
                    Event::Token { kind: L_BRACKET, .. } => {
                        self.expect(L_BRACKET)?;
                        let index = self.expr()?;
                        let span = expr.span();
                        let span = span.combine(&self.expect(R_BRACKET)?);
                        expr = Expr::Lookup(Box::new(Lookup {
                            primary: expr,
                            index,
                            span,
                        }))
                    }
                    Event::Token { kind: DOT, .. } => {
                        self.expect(DOT)?;
                        expr = self.func_call(Some(expr))?;
                    }
                    _ => {}
                }

                expr
            }
            _ => unreachable!(),
        };

        self.end(TERM)?;

        Ok(expr)
    }

    fn func_call(
        &mut self,
        object: Option<Expr<'src>>,
    ) -> Result<Expr<'src>, BuilderError> {
        self.begin(FUNC_CALL)?;

        let identifier = self.identifier()?;
        let l_paren_span = self.expect(L_PAREN)?;
        let mut args = Vec::new();

        while let Event::Begin(BOOLEAN_EXPR) = self.peek() {
            args.push(self.boolean_expr()?);
            if let Event::Token { kind: COMMA, .. } = self.peek() {
                self.expect(COMMA)?;
            }
        }

        let r_paren_span = self.expect(R_PAREN)?;

        let expr = Expr::FuncCall(Box::new(FuncCall {
            span: identifier.span(),
            args_span: l_paren_span.combine(&r_paren_span),
            object,
            identifier,
            args,
        }));

        self.end(FUNC_CALL)?;

        Ok(expr)
    }

    fn primary_expr(&mut self) -> Result<Expr<'src>, BuilderError> {
        self.begin(PRIMARY_EXPR)?;

        let expr = match self.peek() {
            Event::Token { kind: FLOAT_LIT, .. } => {
                let (value, literal, span) = self.float_lit()?;
                Expr::LiteralFloat(Box::new(LiteralFloat {
                    span,
                    literal,
                    value,
                }))
            }
            Event::Token { kind: INTEGER_LIT, .. } => {
                let (value, literal, span) = self.integer_lit()?;
                Expr::LiteralInteger(Box::new(LiteralInteger {
                    span,
                    literal,
                    value,
                }))
            }
            Event::Token { kind: STRING_LIT, .. } => {
                let (value, literal, span) = self.string_lit(true)?;
                Expr::LiteralString(Box::new(LiteralString {
                    span,
                    literal,
                    value,
                }))
            }
            Event::Token { kind: REGEXP, .. } => {
                Expr::Regexp(Box::new(self.regexp()?))
            }
            Event::Token { kind: FILESIZE_KW, .. } => {
                Expr::Filesize { span: self.expect(FILESIZE_KW)? }
            }
            Event::Token { kind: ENTRYPOINT_KW, .. } => {
                Expr::Entrypoint { span: self.expect(ENTRYPOINT_KW)? }
            }
            Event::Token { kind: PATTERN_COUNT, .. } => {
                let span = self.expect(PATTERN_COUNT)?;
                let name = self.get_source_str(&span)?;

                let (span_with_range, range) =
                    if let Event::Token { kind: IN_KW, .. } = self.peek() {
                        self.expect(IN_KW)?;
                        let range = self.range()?;
                        (span.combine(&range.span()), Some(range))
                    } else {
                        (span.clone(), None)
                    };

                Expr::PatternCount(Box::new(IdentWithRange {
                    span: span_with_range,
                    identifier: Ident { span, name },
                    range,
                }))
            }
            Event::Token { kind: PATTERN_OFFSET, .. } => {
                let span = self.expect(PATTERN_OFFSET)?;
                let name = self.get_source_str(&span)?;

                let (span_with_index, index) = if let Event::Token {
                    kind: L_BRACKET,
                    ..
                } = self.peek()
                {
                    self.expect(L_BRACKET)?;
                    let index = self.expr()?;
                    let r_bracket_span = self.expect(R_BRACKET)?;
                    (span.combine(&r_bracket_span), Some(index))
                } else {
                    (span.clone(), None)
                };

                Expr::PatternOffset(Box::new(IdentWithIndex {
                    span: span_with_index,
                    identifier: Ident { span, name },
                    index,
                }))
            }
            Event::Token { kind: PATTERN_LENGTH, .. } => {
                let span = self.expect(PATTERN_LENGTH)?;
                let name = self.get_source_str(&span)?;

                let (span_with_index, index) = if let Event::Token {
                    kind: L_BRACKET,
                    ..
                } = self.peek()
                {
                    self.expect(L_BRACKET)?;
                    let index = self.expr()?;
                    let r_bracket_span = self.expect(R_BRACKET)?;
                    (span.combine(&r_bracket_span), Some(index))
                } else {
                    (span.clone(), None)
                };

                Expr::PatternLength(Box::new(IdentWithIndex {
                    span: span_with_index,
                    identifier: Ident { span, name },
                    index,
                }))
            }
            Event::Token { kind: BITWISE_NOT, .. } => {
                let span = self.expect(BITWISE_NOT)?;
                let operand = self.term()?;
                Expr::BitwiseNot(Box::new(UnaryExpr {
                    span: span.combine(&operand.span()),
                    operand,
                }))
            }
            Event::Token { kind: MINUS, .. } => {
                let span = self.expect(MINUS)?;
                let operand = self.term()?;
                Expr::Minus(Box::new(UnaryExpr {
                    span: span.combine(&operand.span()),
                    operand,
                }))
            }
            Event::Token { kind: L_PAREN, .. } => {
                self.expect(L_PAREN)?;
                let expr = self.expr()?;
                self.expect(R_PAREN)?;
                expr
            }
            Event::Token { kind: IDENT, .. } => {
                let mut idents =
                    vec![Expr::Ident(Box::new(self.identifier()?))];

                while let Event::Token { kind: DOT, .. } = self.peek() {
                    self.expect(DOT)?;
                    idents.push(Expr::Ident(Box::new(self.identifier()?)));
                }

                if idents.len() == 1 {
                    idents.pop().unwrap()
                } else {
                    Expr::FieldAccess(Box::new(NAryExpr::from(idents)))
                }
            }
            event => panic!("unexpected {:?}", event),
        };

        self.end(PRIMARY_EXPR)?;

        Ok(expr)
    }

    fn identifier(&mut self) -> Result<Ident<'src>, BuilderError> {
        let span = self.expect(IDENT)?;
        Ok(Ident { name: self.get_source_str(&span)?, span })
    }

    fn pattern_ident(&mut self) -> Result<Ident<'src>, BuilderError> {
        let span = self.expect(PATTERN_IDENT)?;
        Ok(Ident { name: self.get_source_str(&span)?, span })
    }

    fn pattern_ident_tuple(
        &mut self,
    ) -> Result<Vec<PatternSetItem<'src>>, BuilderError> {
        self.begin(PATTERN_IDENT_TUPLE)?;
        self.expect(L_PAREN)?;

        let item =
            |s: &mut Self| -> Result<PatternSetItem<'src>, BuilderError> {
                let ident = s.pattern_ident()?;
                let mut span = ident.span();
                let wildcard =
                    if matches!(s.peek(), Event::Token { kind: ASTERISK, .. })
                    {
                        span = span.combine(&s.expect(ASTERISK)?);
                        true
                    } else {
                        false
                    };
                Ok(PatternSetItem { span, identifier: ident.name, wildcard })
            };

        let mut items = vec![item(self)?];

        while let Event::Token { kind: COMMA, .. } = self.peek() {
            self.expect(COMMA)?;
            items.push(item(self)?);
        }

        self.expect(R_PAREN)?;
        self.end(PATTERN_IDENT_TUPLE)?;

        Ok(items)
    }

    fn integer_lit<T>(&mut self) -> Result<(T, &'src str, Span), BuilderError>
    where
        T: Num + Bounded + CheckedMul + FromPrimitive + std::fmt::Display,
    {
        let span = self.expect(INTEGER_LIT)?;
        let mut literal = self.get_source_str(&span)?;
        let mut multiplier = 1;

        if let Some(without_suffix) = literal.strip_suffix("KB") {
            literal = without_suffix;
            multiplier = 1024;
        }

        if let Some(without_suffix) = literal.strip_suffix("MB") {
            literal = without_suffix;
            multiplier = 1024 * 1024;
        }

        let value = if literal.starts_with("0x") {
            T::from_str_radix(literal.strip_prefix("0x").unwrap(), 16)
        } else if literal.starts_with("0o") {
            T::from_str_radix(literal.strip_prefix("0o").unwrap(), 8)
        } else {
            T::from_str_radix(literal, 10)
        };

        let build_error = |span: &Span| Error::InvalidInteger {
            message: format!(
                "this number is out of the valid range: [{}, {}]",
                T::min_value(),
                T::max_value()
            ),
            span: span.clone(),
        };

        // Report errors that occur while parsing the literal. Some errors
        // (like invalid characters or empty literals) never occur, because
        // the grammar ensures that only valid integers reach this point,
        // however the grammar doesn't make sure that the integer fits in
        // type T.
        let value = value.map_err(|_| {
            self.errors.push(build_error(&span));
            BuilderError::Abort
        })?;

        // The multiplier may not fit in type T.
        let multiplier = T::from_i32(multiplier).ok_or_else(|| {
            self.errors.push(build_error(&span));
            BuilderError::Abort
        })?;

        // The value after applying the multiplier may not fit in type T.
        let value = value.checked_mul(&multiplier).ok_or_else(|| {
            self.errors.push(build_error(&span));
            BuilderError::Abort
        })?;

        Ok((value, literal, span))
    }

    fn float_lit(&mut self) -> Result<(f64, &'src str, Span), BuilderError> {
        let span = self.expect(FLOAT_LIT)?;
        let literal = self.get_source_str(&span)?;
        let value = literal.parse::<f64>().map_err(|err| {
            self.errors.push(Error::InvalidFloat {
                message: err.to_string(),
                span: span.clone(),
            });
            BuilderError::Abort
        })?;

        Ok((value, literal, span))
    }

    fn regexp(&mut self) -> Result<Regexp<'src>, BuilderError> {
        let span = self.expect(REGEXP)?;
        let re = self.get_source_str(&span)?;

        // Regular expressions must start with a slash (/)
        debug_assert!(re.starts_with('/'));

        // It must contain a closing slash too, but not necessarily at the end
        // because the closing slash may be followed by a regexp modifier like "i"
        // and "s" (e.g. /foo/i)
        let closing_slash = re.rfind('/').unwrap();

        let mut case_insensitive = false;
        let mut dot_matches_new_line = false;

        for (i, modifier) in re[closing_slash + 1..].char_indices() {
            match modifier {
                'i' => case_insensitive = true,
                's' => dot_matches_new_line = true,
                c => {
                    let span = span.subspan(
                        closing_slash + 1 + i,
                        closing_slash + 1 + i + c.len_utf8(),
                    );

                    self.errors.push(Error::InvalidRegexpModifier {
                        message: format!("{}", c),
                        span,
                    });

                    return Err(BuilderError::Abort);
                }
            }
        }

        Ok(Regexp {
            span,
            literal: re,
            src: &re[1..closing_slash],
            case_insensitive,
            dot_matches_new_line,
        })
    }

    /// This function is similar [`string_lit`] but guarantees that the
    /// string is a valid UTF-8 string.
    fn utf8_string_lit(&mut self) -> Result<(&'src str, Span), BuilderError> {
        // Call `string_lit` with `allow_escape_char` set to false. This
        // guarantees that the returned string is borrowed from the source code
        // and is valid UTF-8, therefore is safe to convert it to &str without
        // additional checks.
        match self.string_lit(false)? {
            (Cow::Borrowed(a), _, span) => unsafe {
                Ok((a.to_str_unchecked(), span))
            },
            _ => unreachable!(),
        }
    }

    /// Returns a string literal.
    ///
    /// `allow_escape_char` controls whether escaped characters are accepted or
    /// not.
    ///
    /// This function returns a [`Cow<'src, BStr>`]. If the string literal doesn't
    /// contain escaped characters, the literal is exactly as it appears in the
    /// source code, and we can return a reference to the code in the form of a
    /// &[`BStr`]. However, when the literal string contains escaped characters
    /// they must be unescaped, and hence, this function returns a [`BString`]
    /// instead.
    ///
    /// As escape characters can introduce arbitrary bytes in the string,
    /// including zeroes, they can't be represented by a Rust [`String`] or
    /// &[`str`] which requires valid UTF-8. For that reason we use [`BString`]
    /// and &[`BStr`] instead.
    ///
    /// When called with `allow_escaped_char: false`, the returned string can
    /// be safely converted to [`String`] or &[`str`].
    fn string_lit(
        &mut self,
        allow_escape_char: bool,
    ) -> Result<(Cow<'src, BStr>, &'src str, Span), BuilderError> {
        let span = self.expect(STRING_LIT)?;
        let literal = self.get_source_str(&span)?;

        let num_quotes = if literal.starts_with("\"\"\"") {
            debug_assert!(literal.starts_with("\"\"\""));
            debug_assert!(literal.ends_with("\"\"\""));
            3
        } else {
            debug_assert!(literal.starts_with('\"'));
            debug_assert!(literal.ends_with('\"'));
            1
        };

        // A span that doesn't include the quotes.
        let string_span = span.subspan(num_quotes, literal.len() - num_quotes);

        // Remove the quotes.
        let without_quotes = &literal[num_quotes..literal.len() - num_quotes];

        // Check if the string contains some backslash.
        let backslash_pos = if let Some(backslash_pos) =
            without_quotes.find('\\')
        {
            if !allow_escape_char {
                self.errors.push(Error::UnexpectedEscapeSequence(span));
                return Err(BuilderError::Abort);
            }
            backslash_pos
        } else {
            // If the literal does not contain a backslash it can't contain escaped
            // characters, the literal is exactly as it appears in the source code.
            // Therefore, we can return a reference to it in the form of a &BStr,
            // allocating a new BString is not necessary.
            return Ok((Cow::from(BStr::new(without_quotes)), literal, span));
        };

        // Initially the result is a copy of the literal string up to the first
        // backslash found.
        let mut result = BString::from(&without_quotes[..backslash_pos]);

        // Process the remaining part of the literal, starting at the backslash.
        let without_quotes = &without_quotes[backslash_pos..];
        let mut chars = without_quotes.char_indices();

        while let Some((backslash_pos, b)) = chars.next() {
            match b {
                // The backslash indicates an escape sequence.
                '\\' => {
                    // Consume the backslash and see what's next. A character must
                    // follow the backslash, this is guaranteed by the grammar
                    // itself.
                    let escaped_char = if let Some(x) = chars.next() {
                        x
                    } else {
                        //
                        panic!()
                    };

                    match escaped_char.1 {
                        '\\' => result.push(b'\\'),
                        'n' => result.push(b'\n'),
                        'r' => result.push(b'\r'),
                        't' => result.push(b'\t'),
                        '0' => result.push(b'\0'),
                        '"' => result.push(b'"'),
                        'x' => match (chars.next(), chars.next()) {
                            (Some((start, _)), Some((end, _))) => {
                                if let Ok(hex_value) = u8::from_str_radix(
                                    &without_quotes[start..=end],
                                    16,
                                ) {
                                    result.push(hex_value);
                                } else {
                                    self.errors.push(
                                        Error::InvalidEscapeSequence {
                                            message: format!(
                                                r"invalid hex value `{}` after `\x`",
                                                &without_quotes[start..=end]
                                            ),
                                            span: string_span
                                                .subspan(start, end + 1),
                                        }
                                    );
                                    return Err(BuilderError::Abort);
                                }
                            }
                            _ => {
                                self.errors
                                    .push(Error::InvalidEscapeSequence {
                                    message:
                                        r"expecting two hex digits after `\x`"
                                            .to_string(),
                                    span: string_span.subspan(
                                        backslash_pos,
                                        escaped_char.0 + 1,
                                    ),
                                });

                                return Err(BuilderError::Abort);
                            }
                        },
                        _ => {
                            let (escaped_char_pos, escaped_char) =
                                escaped_char;

                            let escaped_char_end_pos =
                                escaped_char_pos + escaped_char.len_utf8();

                            self.errors.push(Error::InvalidEscapeSequence {
                                message: format!(
                                    "invalid escape sequence `{}`",
                                    &without_quotes
                                        [backslash_pos..escaped_char_end_pos]
                                ),
                                span: string_span.subspan(
                                    backslash_pos,
                                    escaped_char_end_pos,
                                ),
                            });

                            return Err(BuilderError::Abort);
                        }
                    }
                }
                // Non-escaped characters are copied as is.
                c => result.push_char(c),
            }
        }

        Ok((Cow::Owned(result), literal, span))
    }
}<|MERGE_RESOLUTION|>--- conflicted
+++ resolved
@@ -87,13 +87,9 @@
 
         self.end(SOURCE_FILE).unwrap();
 
-<<<<<<< HEAD
-        AST { items, errors: self.errors }
-=======
         assert_eq!(self.depth, 0);
 
         AST { imports, rules, errors: self.errors }
->>>>>>> d9a1f97c
     }
 }
 
